[tool.poetry]
name = "langflow"
version = "0.0.78"
description = "A Python package with a built-in web application"
authors = ["Logspace <contact@logspace.ai>"]
maintainers = [
    "Gabriel Almeida <gabriel@logspace.ai>",
    "Ibis Prevedello <ibiscp@gmail.com>",
    "Lucas Eduoli <lucaseduoli@gmail.com>",
    "Otávio Anovazzi <otavio2204@gmail.com>",
]
repository = "https://github.com/logspace-ai/langflow"
license = "MIT"
readme = "README.md"
keywords = ["nlp", "langchain", "openai", "gpt", "gui"]
packages = [{ include = "langflow", from = "src/backend" }]
include = ["src/backend/langflow/*", "src/backend/langflow/**/*"]


[tool.poetry.scripts]
langflow = "langflow.__main__:main"

[tool.poetry.dependencies]
python = ">=3.9,<3.12"
fastapi = "^0.95.0"
uvicorn = "^0.20.0"
beautifulsoup4 = "^4.11.2"
google-search-results = "^2.4.1"
google-api-python-client = "^2.79.0"
typer = "^0.7.0"
gunicorn = "^20.1.0"
langchain = "^0.0.183"
<<<<<<< HEAD
openai = "^0.27.2"
=======
openai = "^0.27.7"
>>>>>>> 4e474eaa
types-pyyaml = "^6.0.12.8"
dill = "^0.3.6"
pandas = "^1.5.3"
chromadb = "^0.3.21"
huggingface-hub = "^0.13.3"
rich = "^13.3.3"
llama-cpp-python = "^0.1.50"
networkx = "^3.1"
unstructured = "^0.5.11"
pypdf = "^3.7.1"
lxml = "^4.9.2"
pysrt = "^1.1.2"
fake-useragent = "^1.1.3"
docstring-parser = "^0.15"
psycopg2-binary = "^2.9.6"
pyarrow = "^11.0.0"
tiktoken = "^0.3.3"
wikipedia = "^1.4.0"
langchain-serve = { version = "^0.0.33", optional = true }
qdrant-client = "^1.2.0"
websockets = "^11.0.3"
weaviate-client = "^3.19.2"
jina = "3.15.2"
sentence-transformers = "^2.2.2"
ctransformers = "^0.2.2"


[tool.poetry.group.dev.dependencies]
black = "^23.1.0"
ipykernel = "^6.21.2"
mypy = "^1.1.1"
ruff = "^0.0.254"
httpx = "^0.23.3"
pytest = "^7.2.2"
types-requests = "^2.28.11"
requests = "^2.28.0"
pytest-cov = "^4.0.0"
pandas-stubs = "^2.0.0.230412"
types-pillow = "^9.5.0.2"


[tool.poetry.extras]
deploy = ["langchain-serve"]

[tool.ruff]
line-length = 120

[build-system]
requires = ["poetry-core"]
build-backend = "poetry.core.masonry.api"<|MERGE_RESOLUTION|>--- conflicted
+++ resolved
@@ -30,11 +30,7 @@
 typer = "^0.7.0"
 gunicorn = "^20.1.0"
 langchain = "^0.0.183"
-<<<<<<< HEAD
-openai = "^0.27.2"
-=======
 openai = "^0.27.7"
->>>>>>> 4e474eaa
 types-pyyaml = "^6.0.12.8"
 dill = "^0.3.6"
 pandas = "^1.5.3"
