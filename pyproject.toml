
[project]
name = "langflow"
version = "1.1.3"
description = "A Python package with a built-in web application"
requires-python = ">=3.10,<3.13"
license = "MIT"
keywords = ["nlp", "langchain", "openai", "gpt", "gui"]
readme = "README.md"
maintainers = [
    { name = "Carlos Coelho", email = "carlos@langflow.org" },
    { name = "Cristhian Zanforlin", email = "cristhian.lousa@gmail.com" },
    { name = "Gabriel Almeida", email = "gabriel@langflow.org" },
    { name = "Igor Carvalho", email = "igorr.ackerman@gmail.com" },
    { name = "Lucas Eduoli", email = "lucaseduoli@gmail.com" },
    { name = "Otávio Anovazzi", email = "otavio2204@gmail.com" },
    { name = "Rodrigo Nader", email = "rodrigo@langflow.org" },
    { name = "Italo dos Anjos", email = "italojohnnydosanjos@gmail.com" },
]
# Define your main dependencies here
dependencies = [
    "langflow-base==0.1.3",
    "beautifulsoup4==4.12.3",
    "google-search-results>=2.4.1,<3.0.0",
    "google-api-python-client==2.154.0",
    "huggingface-hub[inference]>=0.23.2,<1.0.0",
    "networkx==3.4.2",
    "fake-useragent==1.5.1",
    "pyarrow==17.0.0",
    "wikipedia==1.4.0",
    "qdrant-client==1.9.2",
    "weaviate-client==4.10.2",
    "faiss-cpu==1.9.0.post1",
    "types-cachetools==5.5.0.20240820",
    "pymongo==4.10.1",
    "supabase==2.6.0",
    "certifi>=2023.11.17,<2025.0.0",
    "certifi==2024.8.30",
    "fastavro==1.9.7",
    "redis==5.2.1",
    "metaphor-python==0.1.23",
    'pywin32>=306,<307; sys_platform == "win32"',
    "langfuse==2.53.9",
    "metal_sdk==2.5.1",
    "MarkupSafe==3.0.2",
    "boto3==1.34.162",
    "numexpr==2.10.2",
    "qianfan==0.3.5",
    "pgvector==0.3.6",
    "langchain==0.3.10",
    "elasticsearch==8.16.0",
    "pytube==15.0.0",
    "dspy-ai==2.5.41",
    "assemblyai==0.35.1",
    "litellm==1.59.8",
    "chromadb==0.5.23",
    "zep-python==2.0.2",
    "youtube-transcript-api==0.6.3",
    "Markdown==3.7",
    "upstash-vector==0.6.0",
    "GitPython==3.1.43",
    "kubernetes==31.0.0",
    "json_repair==0.30.3",
    "langwatch==0.1.16",
    "langsmith==0.1.147",
    "yfinance==0.2.50",
    "wolframalpha==5.1.3",
    "astra-assistants[tools]~=2.2.9",
    "composio-langchain==0.6.16",
    "composio-core==0.6.16",
    "spider-client==0.1.24",
    "nltk==3.9.1",
    "lark==1.2.2",
    "jq==1.8.0",
    "pydantic-settings==2.4.0",
    "ragstack-ai-knowledge-store==0.2.1",
    "duckduckgo_search==7.2.1",
    "opensearch-py==2.8.0",
    "langchain-google-genai==2.0.6",
    "langchain-cohere==0.3.3",
    "langchain-anthropic==0.3.0",
    "langchain-astradb==0.5.2",
    "langchain-openai==0.2.12",
    "langchain-google-vertexai==2.0.7",
    "langchain-groq==0.2.1",
    "langchain-pinecone==0.2.2",
    "langchain-mistralai==0.2.3",
    "langchain-chroma==0.1.4",
    "langchain-aws==0.2.7",
    "langchain-unstructured==0.1.5",
    "langchain-milvus==0.1.7",
    "langchain-mongodb==0.2.0",
    "langchain-nvidia-ai-endpoints==0.3.5",
    "langchain-google-calendar-tools==0.0.1",
    "langchain-google-community==2.0.3",
    "langchain-elasticsearch==0.3.0",
    "langchain-ollama==0.2.1",
    "langchain-community~=0.3.10",
    "sqlalchemy[aiosqlite,postgresql_psycopg2binary,postgresql_psycopgbinary]>=2.0.36,<3.0.0",
    "atlassian-python-api==3.41.16",
    "mem0ai==0.1.34",
    "needle-python>=0.4.0",
    "aiofile>=3.9.0,<4.0.0",
    "sseclient-py==1.8.0",
    "arize-phoenix-otel>=0.6.1",
    "openinference-instrumentation-langchain>=0.1.29",
    "crewai~=0.86.0",
    "mcp>=0.9.1",
    "uv>=0.5.7",
<<<<<<< HEAD
    "ag2",
    "pydantic-ai>=0.0.12",
    "webrtcvad>=2.0.10",
    "scipy>=1.14.1",
=======
    "ag2>=0.1.0",
    "scrapegraph-py>=1.10.2",
    "pydantic-ai>=0.0.19"
>>>>>>> bdda7814
]

[tool.uv.sources]
langflow-base = { workspace = true }
langflow = { workspace = true }

[tool.uv.workspace]
members = ["src/backend/base", "."]

[tool.hatch.build.targets.wheel]
packages = ["src/backend/langflow"]


[project.urls]
Repository = "https://github.com/langflow-ai/langflow"
Documentation = "https://docs.langflow.org"

[project.optional-dependencies]
deploy = [
    "celery[redis]>=5.3.6",
    "flower>=2.0.0"
]
couchbase = [
    "couchbase>=4.2.1"
]
cassio = [
    "cassio>=0.1.7"
]
local = [
    "llama-cpp-python~=0.2.0",
    "sentence-transformers>=2.3.1",
    "ctransformers>=0.2.10"
]
clickhouse-connect = [
    "clickhouse-connect==0.7.19"
]

[project.scripts]
langflow = "langflow.__main__:main"

[tool.uv]
dev-dependencies = [
    "pytest-instafail>=0.5.0",
    "types-redis>=4.6.0.5",
    "ipykernel>=6.29.0",
    "mypy>=1.11.0",
    "ruff>=0.9.1,<0.10",
    "httpx>=0.27.0",
    "pytest>=8.2.0",
    "types-requests>=2.32.0",
    "requests>=2.32.0",
    "pytest-cov>=5.0.0",
    "pandas-stubs>=2.1.4.231227",
    "types-pillow>=10.2.0.20240213",
    "types-pyyaml>=6.0.12.8",
    "types-python-jose>=3.3.4.8",
    "types-passlib>=1.7.7.13",
    "pytest-mock>=3.14.0",
    "pytest-xdist>=3.6.0",
    "types-pywin32>=306.0.0.4",
    "types-google-cloud-ndb>=2.2.0.0",
    "pytest-sugar>=1.0.0",
    "respx>=0.21.1",
    "pytest-asyncio>=0.23.0",
    "pytest-profiling>=1.7.0",
    "pre-commit>=3.7.0",
    "vulture>=2.11",
    "dictdiffer>=0.9.0",
    "pytest-split>=0.9.0",
    "pytest-flakefinder>=1.1.0",
    "types-markdown>=3.7.0.20240822",
    "packaging>=24.1,<25.0",
    "asgi-lifespan>=2.1.0",
    "pytest-github-actions-annotate-failures>=0.2.0",
    "pytest-codspeed>=3.0.0",
    "blockbuster>=1.5.8,<1.6",
    "types-aiofiles>=24.1.0.20240626",
    "codeflash>=0.8.4",
    "hypothesis>=6.123.17",
]


[tool.codespell]
skip = '.git,*.pdf,*.svg,*.pdf,*.yaml,*.ipynb,poetry.lock,*.min.js,*.css,package-lock.json,*.trig.,**/node_modules/**,./stuff/*,*.csv'
# Ignore latin etc
ignore-regex = '.*(Stati Uniti|Tense=Pres).*'


[tool.pytest.ini_options]
minversion = "6.0"
testpaths = ["tests", "integration"]
console_output_style = "progress"
filterwarnings = ["ignore::DeprecationWarning", "ignore::ResourceWarning"]
log_cli = true
log_cli_format = "%(asctime)s [%(levelname)8s] %(message)s (%(filename)s:%(lineno)s)"
log_cli_date_format = "%Y-%m-%d %H:%M:%S"
markers = ["async_test", "api_key_required"]
asyncio_mode = "auto"
asyncio_default_fixture_loop_scope = "function"

[tool.coverage.run]
command_line = """
    -m pytest --ignore=tests/integration
    --cov --cov-report=term --cov-report=html
    --instafail -ra -n auto -m "not api_key_required"
"""
source = ["src/backend/base/langflow/"]
omit = ["*/alembic/*", "tests/*", "*/__init__.py"]


[tool.coverage.report]
sort = "Stmts"
skip_empty = true
show_missing = false
ignore_errors = true


[tool.coverage.html]
directory = "coverage"


[tool.ruff]
exclude = ["src/backend/base/langflow/alembic/*"]
line-length = 120

[tool.ruff.lint]
pydocstyle.convention = "google"
select = ["ALL"]
ignore = [
    "C90", # McCabe complexity
    "CPY", # Missing copyright
    "COM812", # Messes with the formatter
    "ERA", # Eradicate commented-out code
    "FIX002", # Line contains TODO
    "ISC001", # Messes with the formatter
    "PERF203", # Rarely useful
    "PLR09", # Too many something (arg, statements, etc)
    "RUF012", # Pydantic models are currently not well detected. See https://github.com/astral-sh/ruff/issues/13630
    "TD002", # Missing author in TODO
    "TD003", # Missing issue link in TODO
    "TRY301", # A bit too harsh (Abstract `raise` to an inner function)

    # Rules that are TODOs
    "ANN",
]

# Preview rules that are not yet activated
external = ["RUF027"]

[tool.ruff.lint.per-file-ignores]
"scripts/*" = [
    "D1",
    "INP",
    "T201",
]
"src/backend/tests/*" = [
    "D1",
    "PLR2004",
    "S101",
    "SLF001",
]

[tool.mypy]
plugins = ["pydantic.mypy"]
follow_imports = "skip"
disable_error_code = ["type-var"]
namespace_packages = true
mypy_path = "langflow"
ignore_missing_imports = true

[build-system]
requires = ["hatchling"]
build-backend = "hatchling.build"<|MERGE_RESOLUTION|>--- conflicted
+++ resolved
@@ -107,16 +107,11 @@
     "crewai~=0.86.0",
     "mcp>=0.9.1",
     "uv>=0.5.7",
-<<<<<<< HEAD
-    "ag2",
-    "pydantic-ai>=0.0.12",
     "webrtcvad>=2.0.10",
     "scipy>=1.14.1",
-=======
     "ag2>=0.1.0",
     "scrapegraph-py>=1.10.2",
     "pydantic-ai>=0.0.19"
->>>>>>> bdda7814
 ]
 
 [tool.uv.sources]
