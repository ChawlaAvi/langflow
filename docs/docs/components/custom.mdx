import Admonition from "@theme/Admonition";

# Custom Components

Used to create a custom component, a special type of Langflow component that allows users to extend the functionality of the platform by creating their own reusable and configurable components from a Python script.

To use a custom component, follow these steps:

- Create a class that inherits from _`langflow.CustomComponent`_ and contains a _`build`_ method.
- Use arguments with [Type Annotations (or Type Hints)](https://docs.python.org/3/library/typing.html) of the _`build`_ method to create component fields.
- If applicable, use the _`build_config`_ method to customize how these fields look and behave.

<Admonition type="info" label="Tip">

For an in-depth explanation of custom components, their rules, and applications, make sure to read [Custom Component guidelines](../guidelines/custom-component).

</Admonition>

**Params**

- **Code:** The Python code to define the component.

## The CustomComponent Class

The CustomComponent class serves as the foundation for creating custom components. By inheriting this class, users can create new, configurable components, tailored to their specific requirements.

**Methods**

- **build**: This method is required within a Custom Component class. It defines the component's functionality and specifies how it processes input data to produce output data. This method is called when the component is built (i.e., when you click the _Build_ ⚡ button in the canvas).

  The type annotations of the _`build`_ instance method are used to create the fields of the component.

  | Supported Types                                           |
  | --------------------------------------------------------- |
  | _`str`_, _`int`_, _`float`_, _`bool`_, _`list`_, _`dict`_ |
  | _`langflow.field_typing.NestedDict`_                      |
  | _`langflow.field_typing.Prompt`_                         |
  | _`langchain.chains.base.Chain`_                           |
  | _`langchain.PromptTemplate`_                              |
  | _`langchain.llms.base.BaseLLM`_                           |
  | _`langchain.Tool`_                                        |
  | _`langchain.document_loaders.base.BaseLoader`_            |
  | _`langchain.schema.Document`_                             |
  | _`langchain.text_splitters.TextSplitter`_                 |
  | _`langchain.vectorstores.base.VectorStore`_               |
  | _`langchain.embeddings.base.Embeddings`_                  |
  | _`langchain.schema.BaseRetriever`_                        |

  The difference between _`dict`_ and _`langflow.field_typing.NestedDict`_ is that one adds a simple key-value pair field, while the other opens a more robust dictionary editor.

  <Admonition type="info">
      To use the _`Prompt`_ type, you must also add _`**kwargs`_ to the _`build`_ method. This is because the _`Prompt`_ type passes new arbitrary keyword arguments to it.

      If you want to add the values of the variables to the template you defined, you must format the PromptTemplate inside the CustomComponent class.
        </Admonition>


  <Admonition type="info">
      Unlike Langchain types, base Python types do not add a
    [handle](../guidelines/components) to the field by default. To add handles,
    use the _`input_types`_ key in the _`build_config`_ method.
        </Admonition>

- **build_config**: Used to define the configuration fields of the component (if applicable). It should always return a dictionary with specific keys representing the field names and corresponding configurations. This method is called when the code is processed (i.e., when you click _Check and Save_ in the code editor). It must follow the format described below:

  - Top-level keys are field names.
  - Their values are can be of type _`langflow.field_typing.TemplateField`_ or _`dict`_. They specify the behavior of the generated fields.

  Below are the available keys used to configure component fields:

  | Key                        | Description                                                                                                                                                                                                                                                                 |
  | -------------------------- | --------------------------------------------------------------------------------------------------------------------------------------------------------------------------------------------------------------------------------------------------------------------------- |
  | _`field_type: str`_        | The type of the field (can be any of the types supported by the _`build`_ method).                                                                                                                                                                                          |
  | _`is_list: bool`_          | If the field can be a list of values, meaning that the user can manually add more inputs to the same field.                                                                                                                                                                 |
  | _`options: List[str]`_     | When defined, the field becomes a dropdown menu where a list of strings defines the options to be displayed. If the _`value`_ attribute is set to one of the options, that option becomes default. For this parameter to work, _`field_type`_ should invariably be _`str`_. |
  | _`multiline: bool`_        | Defines if a string field opens a text editor. Useful for longer texts.                                                                                                                                                                                                     |
  | _`input_types: List[str]`_ | Used when you want a _`str`_ field to have connectable handles.                                                                                                                                                                                                             |
  | _`display_name: str`_      | Defines the name of the field.                                                                                                                                                                                                                                              |
  | _`advanced: bool`_         | Hide the field in the canvas view (displayed component settings only). Useful when a field is for advanced users.                                                                                                                                                           |
  | _`password: bool`_         | To mask the input text. Useful to hide sensitive text (e.g. API keys).                                                                                                                                                                                                      |
  | _`required: bool`_         | Makes the field required.                                                                                                                                                                                                                                                   |
  | _`info: str`_              | Adds a tooltip to the field.                                                                                                                                                                                                                                                |
  | _`file_types: List[str]`_  | This is a requirement if the _`field_type`_ is _file_. Defines which file types will be accepted. For example, _json_, _yaml_ or _yml_.                                                                                                                                     |
  | _`range_spec: langflow.field_typing.RangeSpec`_ | This is a requirement if the _`field_type`_ is _`float`_. Defines the range of values accepted and the step size. If none is defined, the default is _`[-1, 1, 0.1]`_.                                                                                 |
  | _`title_case: bool`_       | Formats the name of the field when _`display_name`_ is not defined. Set it to False to keep the name as you set it in the _`build`_ method.                                                                                                                                 |

  <Admonition type="info" label="Tip">

  Keys _`options`_ and _`value`_ can receive a method or function that returns a list of strings or a string, respectively. This is useful when you want to dynamically generate the options or the default value of a field. A refresh button will appear next to the field in the component, allowing the user to update the options or the default value.

  </Admonition>




- The CustomComponent class also provides helpful methods for specific tasks (e.g., to load and use other flows from the Langflow platform):

  | Method Name    | Description                                                         |
  | -------------- | ------------------------------------------------------------------- |
  | _`list_flows`_ | Returns a list of Flow objects with an _`id`_ and a _`name`_.       |
  | _`get_flow`_   | Returns a Flow object. Parameters are _`flow_name`_ or _`flow_id`_. |
  | _`load_flow`_  | Loads a flow from a given _`id`_.                                   |

- Useful attributes:

  | Attribute Name | Description                                                                   |
  | -------------- | ----------------------------------------------------------------------------- |
  | _`status`_ | Displays the value it receives in the _`build`_ method. Useful for debugging. |
  | _`field_order`_ | Defines the order the fields will be displayed in the canvas.                  |
<<<<<<< HEAD
=======
  | _`icon`_ | Defines the emoji (for example, _`:rocket:`_) that will be displayed in the canvas. |
>>>>>>> cb433f65

  <Admonition type="info" label="Tip">

  Check out the [FlowRunner](../examples/flow-runner) example to understand how to call a flow from a custom component.

  </Admonition><|MERGE_RESOLUTION|>--- conflicted
+++ resolved
@@ -107,10 +107,7 @@
   | -------------- | ----------------------------------------------------------------------------- |
   | _`status`_ | Displays the value it receives in the _`build`_ method. Useful for debugging. |
   | _`field_order`_ | Defines the order the fields will be displayed in the canvas.                  |
-<<<<<<< HEAD
-=======
   | _`icon`_ | Defines the emoji (for example, _`:rocket:`_) that will be displayed in the canvas. |
->>>>>>> cb433f65
 
   <Admonition type="info" label="Tip">
 
