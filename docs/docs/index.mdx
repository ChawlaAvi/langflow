--- conflicted
+++ resolved
@@ -22,15 +22,6 @@
 
 ## 🚀 First steps
 
-<<<<<<< HEAD
-* [Install Langflow](/getting-started/install-langflow) - Install and start a local Langflow server.
-
-* [Quickstart](/getting-started/quickstart) - Install Langflow, create a flow, and run it.
-
-* [HuggingFace Spaces](/getting-started/huggingface-spaces) - Duplicate the Langflow preview space and try it out before you install.
-
-* [New to LLMs?](/getting-started/new-to-llms) - Learn more about LLMs, prompting, and more at [promptingguide.ai](https://promptingguide.ai).
-=======
 - [Install Langflow](/getting-started/install-langflow) - Install and start a local Langflow server.
 
 - [Quickstart](/getting-started/quickstart) - Install Langflow, create a flow, and run it.
@@ -38,16 +29,10 @@
 - [HuggingFace Spaces](/getting-started/huggingface-spaces) - Duplicate the Langflow preview space and try it out before you install.
 
 - [New to LLMs?](/getting-started/new-to-llms) - Learn more about LLMs, prompting, and more at [promptingguide.ai](https://promptingguide.ai).
->>>>>>> 338a236e
 
 ## Learn more about Langflow 1.0
 
 Learn more about the exciting changes in Langflow 1.0, and how to migrate your existing Langflow projects.
 
-<<<<<<< HEAD
-* [A new chapter for Langflow](/whats-new/a-new-chapter-langflow)
-* [Migration guides](/migration/migrating-to-one-point-zero)
-=======
 - [A new chapter for Langflow](/whats-new/a-new-chapter-langflow)
-- [Migration guides](/migration/migrating-to-one-point-zero)
->>>>>>> 338a236e
+- [Migration guides](/migration/migrating-to-one-point-zero)