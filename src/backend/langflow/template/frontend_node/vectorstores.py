from typing import List, Optional

from langflow.template.field.base import TemplateField
from langflow.template.frontend_node.base import FrontendNode


class VectorStoreFrontendNode(FrontendNode):
    def add_extra_fields(self) -> None:
<<<<<<< HEAD
        super().add_extra_fields()
=======
        extra_fields: List[TemplateField] = []
        # Add search_kwargs field
        extra_field = TemplateField(
            name="search_kwargs",
            field_type="code",
            required=False,
            placeholder="",
            show=True,
            advanced=True,
            multiline=False,
            value="{}",
        )
        extra_fields.append(extra_field)
>>>>>>> 5d3a7f06
        if self.template.type_name == "Weaviate":
            extra_field = TemplateField(
                name="weaviate_url",
                field_type="str",
                required=True,
                placeholder="http://localhost:8080",
                show=True,
                advanced=False,
                multiline=False,
                value="http://localhost:8080",
            )
            # Add client_kwargs field
            extra_field2 = TemplateField(
                name="client_kwargs",
                field_type="code",
                required=False,
                placeholder="",
                show=True,
                advanced=True,
                multiline=False,
                value="{}",
            )
            extra_fields.extend((extra_field, extra_field2))

        elif self.template.type_name == "Chroma":
            # New bool field for persist parameter
            extra_field = TemplateField(
                name="persist",
                field_type="bool",
                required=False,
                show=True,
                advanced=False,
                value=False,
                display_name="Persist",
            )
            extra_fields.append(extra_field)
        elif self.template.type_name == "Pinecone":
            # add pinecone_api_key and pinecone_env
            extra_field = TemplateField(
                name="pinecone_api_key",
                field_type="str",
                required=False,
                placeholder="",
                show=True,
                advanced=True,
                multiline=False,
                password=True,
                value="",
            )
            extra_field2 = TemplateField(
                name="pinecone_env",
                field_type="str",
                required=False,
                placeholder="",
                show=True,
                advanced=True,
                multiline=False,
                value="",
            )
            extra_fields.extend((extra_field, extra_field2))
        elif self.template.type_name == "FAISS":
            extra_field = TemplateField(
                name="folder_path",
                field_type="str",
                required=False,
                placeholder="",
                show=True,
                advanced=True,
                multiline=False,
                display_name="Local Path",
                value="",
            )
            extra_field2 = TemplateField(
                name="index_name",
                field_type="str",
                required=False,
                show=True,
                advanced=False,
                value="",
                display_name="Index Name",
            )
            extra_fields.extend((extra_field, extra_field2))
        elif self.template.type_name == "SupabaseVectorStore":
            self.display_name = "Supabase"
            # Add table_name and query_name
            extra_field = TemplateField(
                name="table_name",
                field_type="str",
                required=False,
                placeholder="",
                show=True,
                advanced=True,
                multiline=False,
                value="",
            )
            extra_field2 = TemplateField(
                name="query_name",
                field_type="str",
                required=False,
                placeholder="",
                show=True,
                advanced=True,
                multiline=False,
                value="",
            )
            # Add supabase_url and supabase_service_key
            extra_field3 = TemplateField(
                name="supabase_url",
                field_type="str",
                required=False,
                placeholder="",
                show=True,
                advanced=True,
                multiline=False,
                value="",
            )
            extra_field4 = TemplateField(
                name="supabase_service_key",
                field_type="str",
                required=False,
                placeholder="",
                show=True,
                advanced=True,
                multiline=False,
                password=True,
                value="",
            )
            extra_fields.extend((extra_field, extra_field2, extra_field3, extra_field4))

        elif self.template.type_name == "MongoDBAtlasVectorSearch":
            self.display_name = "MongoDB Atlas"

            extra_field = TemplateField(
                name="mongodb_atlas_cluster_uri",
                field_type="str",
                required=False,
                placeholder="",
                show=True,
                advanced=True,
                multiline=False,
                display_name="MongoDB Atlas Cluster URI",
                value="",
            )
            extra_field2 = TemplateField(
                name="collection_name",
                field_type="str",
                required=False,
                placeholder="",
                show=True,
                advanced=True,
                multiline=False,
                display_name="Collection Name",
                value="",
            )
            extra_field3 = TemplateField(
                name="db_name",
                field_type="str",
                required=False,
                placeholder="",
                show=True,
                advanced=True,
                multiline=False,
                display_name="Database Name",
                value="",
            )
            extra_field4 = TemplateField(
                name="index_name",
                field_type="str",
                required=False,
                placeholder="",
                show=True,
                advanced=True,
                multiline=False,
                display_name="Index Name",
                value="",
            )
            extra_fields.extend((extra_field, extra_field2, extra_field3, extra_field4))

        if extra_fields:
            for field in extra_fields:
                self.template.add_field(field)

    def add_extra_base_classes(self) -> None:
        self.base_classes.extend(("BaseRetriever", "VectorStoreRetriever"))

    @staticmethod
    def format_field(field: TemplateField, name: Optional[str] = None) -> None:
        FrontendNode.format_field(field, name)
        # Define common field attributes
        basic_fields = [
            "work_dir",
            "collection_name",
            "api_key",
            "location",
            "persist_directory",
            "persist",
            "weaviate_url",
            "index_name",
            "namespace",
            "folder_path",
            "table_name",
            "query_name",
            "supabase_url",
            "supabase_service_key",
            "mongodb_atlas_cluster_uri",
            "collection_name",
            "db_name",
        ]
        advanced_fields = [
            "n_dim",
            "key",
            "prefix",
            "distance_func",
            "content_payload_key",
            "metadata_payload_key",
            "timeout",
            "host",
            "path",
            "url",
            "port",
            "https",
            "prefer_grpc",
            "grpc_port",
            "pinecone_api_key",
            "pinecone_env",
            "client_kwargs",
            "search_kwargs",
        ]

        # Check and set field attributes
        if field.name == "texts":
            # if field.name is "texts" it has to be replaced
            # when instantiating the vectorstores
            field.name = "documents"

            field.field_type = "Document"
            field.display_name = "Documents"
            field.required = False
            field.show = True
            field.advanced = False

        elif "embedding" in field.name:
            # for backwards compatibility
            field.name = "embedding"
            field.required = True
            field.show = True
            field.advanced = False
            field.display_name = "Embedding"
            field.field_type = "Embeddings"

        elif field.name in basic_fields:
            field.show = True
            field.advanced = False
            if field.name == "api_key":
                field.display_name = "API Key"
                field.password = True
            elif field.name == "location":
                field.value = ":memory:"
                field.placeholder = ":memory:"

        elif field.name in advanced_fields:
            field.show = True
            field.advanced = True
            if "key" in field.name:
                field.password = False

        elif field.name == "text_key":
            field.show = False<|MERGE_RESOLUTION|>--- conflicted
+++ resolved
@@ -6,9 +6,6 @@
 
 class VectorStoreFrontendNode(FrontendNode):
     def add_extra_fields(self) -> None:
-<<<<<<< HEAD
-        super().add_extra_fields()
-=======
         extra_fields: List[TemplateField] = []
         # Add search_kwargs field
         extra_field = TemplateField(
@@ -22,7 +19,6 @@
             value="{}",
         )
         extra_fields.append(extra_field)
->>>>>>> 5d3a7f06
         if self.template.type_name == "Weaviate":
             extra_field = TemplateField(
                 name="weaviate_url",
