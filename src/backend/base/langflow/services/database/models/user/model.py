--- conflicted
+++ resolved
@@ -1,5 +1,5 @@
 from datetime import datetime, timezone
-from typing import TYPE_CHECKING
+from typing import TYPE_CHECKING, Dict
 from uuid import UUID, uuid4
 
 from sqlmodel import JSON, Field, Relationship, SQLModel
@@ -44,11 +44,7 @@
         back_populates="user",
         sa_relationship_kwargs={"cascade": "delete"},
     )
-<<<<<<< HEAD
     optins: Dict = Field(default_factory=lambda: UserOptin().model_dump(), sa_column=JSON)
-=======
-    user_optin: dict = Field(default_factory=lambda: UserOptin().model_dump(), sa_column=JSON)
->>>>>>> bbf90352
 
 
 class UserCreate(SQLModel):
