import asyncio
import uuid
from collections import defaultdict, deque
from datetime import datetime, timezone
from functools import partial
from itertools import chain
from typing import TYPE_CHECKING, Any, Dict, Generator, List, Optional, Tuple, Type, Union

import nest_asyncio
from loguru import logger

from langflow.exceptions.component import ComponentBuildException
from langflow.graph.edge.base import ContractEdge
from langflow.graph.edge.schema import EdgeData
from langflow.graph.graph.constants import Finish, lazy_load_vertex_dict
from langflow.graph.graph.runnable_vertices_manager import RunnableVerticesManager
from langflow.graph.graph.schema import VertexBuildResult
from langflow.graph.graph.state_manager import GraphStateManager
from langflow.graph.graph.utils import find_start_component_id, process_flow, sort_up_to_vertex
from langflow.graph.schema import InterfaceComponentTypes, RunOutputs
from langflow.graph.vertex.base import Vertex, VertexStates
from langflow.graph.vertex.types import ComponentVertex, InterfaceVertex, StateVertex
from langflow.schema import Data
from langflow.schema.schema import INPUT_FIELD_NAME, InputType
from langflow.services.cache.utils import CacheMiss
from langflow.services.chat.schema import GetCache, SetCache
from langflow.services.deps import get_chat_service, get_tracing_service

if TYPE_CHECKING:
    from langflow.api.v1.schemas import InputValueRequest
    from langflow.custom.custom_component.component import Component
    from langflow.graph.schema import ResultData
    from langflow.services.tracing.service import TracingService


class Graph:
    """A class representing a graph of vertices and edges."""

    def __init__(
        self,
        start: Optional["Component"] = None,
        end: Optional["Component"] = None,
        flow_id: Optional[str] = None,
        flow_name: Optional[str] = None,
        user_id: Optional[str] = None,
    ) -> None:
        """
        Initializes a new instance of the Graph class.

        Args:
            nodes (List[Dict]): A list of dictionaries representing the vertices of the graph.
            edges (List[Dict[str, str]]): A list of dictionaries representing the edges of the graph.
            flow_id (Optional[str], optional): The ID of the flow. Defaults to None.
        """
        self._prepared = False
        self._runs = 0
        self._updates = 0
        self.flow_id = flow_id
        self.flow_name = flow_name
        self.user_id = user_id
        self._is_input_vertices: List[str] = []
        self._is_output_vertices: List[str] = []
        self._is_state_vertices: List[str] = []
        self._has_session_id_vertices: List[str] = []
        self._sorted_vertices_layers: List[List[str]] = []
        self._run_id = ""
        self._start_time = datetime.now(timezone.utc)
        self.inactivated_vertices: set = set()
        self.activated_vertices: List[str] = []
        self.vertices_layers: List[List[str]] = []
        self.vertices_to_run: set[str] = set()
        self.stop_vertex: Optional[str] = None
        self.inactive_vertices: set = set()
        self.edges: List[ContractEdge] = []
        self.vertices: List[Vertex] = []
        self.run_manager = RunnableVerticesManager()
        self.state_manager = GraphStateManager()
        self._vertices: List[dict] = []
        self._edges: List[EdgeData] = []
        self.top_level_vertices: List[str] = []
        self.vertex_map: Dict[str, Vertex] = {}
        self.predecessor_map: Dict[str, List[str]] = defaultdict(list)
        self.successor_map: Dict[str, List[str]] = defaultdict(list)
        self.in_degree_map: Dict[str, int] = defaultdict(int)
        self.parent_child_map: Dict[str, List[str]] = defaultdict(list)
        self._run_queue: deque[str] = deque()
        self._first_layer: List[str] = []
        self._lock = asyncio.Lock()
        try:
            self.tracing_service: "TracingService" | None = get_tracing_service()
        except Exception as exc:
            logger.error(f"Error getting tracing service: {exc}")
            self.tracing_service = None
        if start is not None and end is not None:
            self._set_start_and_end(start, end)
            self.prepare()
        if (start is not None and end is None) or (start is None and end is not None):
            raise ValueError("You must provide both input and output components")

    def add_nodes_and_edges(self, nodes: List[Dict], edges: List[EdgeData]):
        self._vertices = nodes
        self._edges = edges
        self.raw_graph_data = {"nodes": nodes, "edges": edges}
        self.top_level_vertices = []
        for vertex in self._vertices:
            if vertex_id := vertex.get("id"):
                self.top_level_vertices.append(vertex_id)
        self._graph_data = process_flow(self.raw_graph_data)

        self._vertices = self._graph_data["nodes"]
        self._edges = self._graph_data["edges"]
        self.initialize()

    def add_component(self, _id: str, component: "Component"):
        if _id in self.vertex_map:
            return
        frontend_node = component.to_frontend_node()
        frontend_node["data"]["id"] = _id
        frontend_node["id"] = _id
        self._vertices.append(frontend_node)
        vertex = self._create_vertex(frontend_node)
        vertex.add_component_instance(component)
        self.vertices.append(vertex)
        self.vertex_map[_id] = vertex

        if component._edges:
            for edge in component._edges:
                self._add_edge(edge)

        if component._components:
            for _component in component._components:
                self.add_component(_component._id, _component)

    def _set_start_and_end(self, start: "Component", end: "Component"):
        if not hasattr(start, "to_frontend_node"):
            raise TypeError(f"start must be a Component. Got {type(start)}")
        if not hasattr(end, "to_frontend_node"):
            raise TypeError(f"end must be a Component. Got {type(end)}")
        self.add_component(start._id, start)
        self.add_component(end._id, end)

    def add_component_edge(self, source_id: str, output_input_tuple: Tuple[str, str], target_id: str):
        source_vertex = self.get_vertex(source_id)
        if not isinstance(source_vertex, ComponentVertex):
            raise ValueError(f"Source vertex {source_id} is not a component vertex.")
        target_vertex = self.get_vertex(target_id)
        if not isinstance(target_vertex, ComponentVertex):
            raise ValueError(f"Target vertex {target_id} is not a component vertex.")
        output_name, input_name = output_input_tuple
        edge_data: EdgeData = {
            "source": source_id,
            "target": target_id,
            "data": {
                "sourceHandle": {
                    "dataType": source_vertex.base_name,
                    "id": source_vertex.id,
                    "name": output_name,
                    "output_types": source_vertex.get_output(output_name).types,
                },
                "targetHandle": {
                    "fieldName": input_name,
                    "id": target_vertex.id,
                    "inputTypes": target_vertex.get_input(input_name).input_types,
                    "type": str(target_vertex.get_input(input_name).field_type),
                },
            },
        }
        self._add_edge(edge_data)

    async def async_start(self, inputs: Optional[List[dict]] = None):
        if not self._prepared:
            raise ValueError("Graph not prepared. Call prepare() first.")
        # The idea is for this to return a generator that yields the result of
        # each step call and raise StopIteration when the graph is done
        for _input in inputs or []:
            for key, value in _input.items():
                vertex = self.get_vertex(key)
                vertex.set_input_value(key, value)
        while True:
            result = await self.astep()
            yield result
            if isinstance(result, Finish):
                return

    def start(self, inputs: Optional[List[dict]] = None) -> Generator:
        #! Change this soon
        nest_asyncio.apply()
        loop = asyncio.get_event_loop()
        async_gen = self.async_start(inputs)
        async_gen_task = asyncio.ensure_future(async_gen.__anext__())

        while True:
            try:
                result = loop.run_until_complete(async_gen_task)
                yield result
                if isinstance(result, Finish):
                    return
                async_gen_task = asyncio.ensure_future(async_gen.__anext__())
            except StopAsyncIteration:
                break

    def _add_edge(self, edge: EdgeData):
        self.add_edge(edge)
        source_id = edge["data"]["sourceHandle"]["id"]
        target_id = edge["data"]["targetHandle"]["id"]
        self.predecessor_map[target_id].append(source_id)
        self.successor_map[source_id].append(target_id)
        self.in_degree_map[target_id] += 1
        self.parent_child_map[source_id].append(target_id)

    # TODO: Create a TypedDict to represente the node
    def add_node(self, node: dict):
        self._vertices.append(node)

    def add_edge(self, edge: EdgeData):
        # Check if the edge already exists
        if edge in self._edges:
            return
        self._edges.append(edge)

    def initialize(self):
        self._build_graph()
        self.build_graph_maps(self.edges)
        self.define_vertices_lists()

    def get_state(self, name: str) -> Optional[Data]:
        """
        Returns the state of the graph with the given name.

        Args:
            name (str): The name of the state.

        Returns:
            Optional[Data]: The state record, or None if the state does not exist.
        """
        return self.state_manager.get_state(name, run_id=self._run_id)

    def update_state(self, name: str, record: Union[str, Data], caller: Optional[str] = None) -> None:
        """
        Updates the state of the graph with the given name.

        Args:
            name (str): The name of the state.
            record (Union[str, Data]): The new state record.
            caller (Optional[str], optional): The ID of the vertex that is updating the state. Defaults to None.
        """
        if caller:
            # If there is a caller which is a vertex_id, I want to activate
            # all StateVertex in self.vertices that are not the caller
            # essentially notifying all the other vertices that the state has changed
            # This also has to activate their successors
            self.activate_state_vertices(name, caller)

        self.state_manager.update_state(name, record, run_id=self._run_id)

    def activate_state_vertices(self, name: str, caller: str):
        """
        Activates the state vertices in the graph with the given name and caller.

        Args:
            name (str): The name of the state.
            caller (str): The ID of the vertex that is updating the state.
        """
        vertices_ids = set()
        new_predecessor_map = {}
        for vertex_id in self._is_state_vertices:
            caller_vertex = self.get_vertex(caller)
            vertex = self.get_vertex(vertex_id)
            if vertex_id == caller or vertex.display_name == caller_vertex.display_name:
                continue
            if (
                isinstance(vertex._raw_params["name"], str)
                and name in vertex._raw_params["name"]
                and vertex_id != caller
                and isinstance(vertex, StateVertex)
            ):
                vertices_ids.add(vertex_id)
                successors = self.get_all_successors(vertex, flat=True)
                # Update run_manager.run_predecessors because we are activating vertices
                # The run_prdecessors is the predecessor map of the vertices
                # we remove the vertex_id from the predecessor map whenever we run a vertex
                # So we need to get all edges of the vertex and successors
                # and run self.build_adjacency_maps(edges) to get the new predecessor map
                # that is not complete but we can use to update the run_predecessors
                edges_set = set()
                for _vertex in [vertex] + successors:
                    edges_set.update(_vertex.edges)
                    if _vertex.state == VertexStates.INACTIVE:
                        _vertex.set_state("ACTIVE")

                    vertices_ids.add(_vertex.id)
                edges = list(edges_set)
                predecessor_map, _ = self.build_adjacency_maps(edges)
                new_predecessor_map.update(predecessor_map)

        vertices_ids.update(new_predecessor_map.keys())
        vertices_ids.update(v_id for value_list in new_predecessor_map.values() for v_id in value_list)

        self.activated_vertices = list(vertices_ids)
        self.vertices_to_run.update(vertices_ids)
        self.run_manager.update_run_state(
            run_predecessors=new_predecessor_map,
            vertices_to_run=self.vertices_to_run,
        )

    def reset_activated_vertices(self):
        """
        Resets the activated vertices in the graph.
        """
        self.activated_vertices = []

    def append_state(self, name: str, record: Union[str, Data], caller: Optional[str] = None) -> None:
        """
        Appends the state of the graph with the given name.

        Args:
            name (str): The name of the state.
            record (Union[str, Data]): The state record to append.
            caller (Optional[str], optional): The ID of the vertex that is updating the state. Defaults to None.
        """
        if caller:
            self.activate_state_vertices(name, caller)

        self.state_manager.append_state(name, record, run_id=self._run_id)

    def validate_stream(self):
        """
        Validates the stream configuration of the graph.

        If there are two vertices in the same graph (connected by edges)
        that have `stream=True` or `streaming=True`, raises a `ValueError`.

        Raises:
            ValueError: If two connected vertices have `stream=True` or `streaming=True`.
        """
        for vertex in self.vertices:
            if vertex.params.get("stream") or vertex.params.get("streaming"):
                successors = self.get_all_successors(vertex)
                for successor in successors:
                    if successor.params.get("stream") or successor.params.get("streaming"):
                        raise ValueError(
                            f"Components {vertex.display_name} and {successor.display_name} "
                            "are connected and both have stream or streaming set to True"
                        )

    @property
    def first_layer(self):
        if self._first_layer is None:
            raise ValueError("Graph not prepared. Call prepare() first.")
        return self._first_layer

    @property
    def run_id(self):
        """
        The ID of the current run.

        Returns:
            str: The run ID.

        Raises:
            ValueError: If the run ID is not set.
        """
        if not self._run_id:
            raise ValueError("Run ID not set")
        return self._run_id

    def set_run_id(self, run_id: uuid.UUID | None = None):
        """
        Sets the ID of the current run.

        Args:
            run_id (str): The run ID.
        """
        if run_id is None:
            run_id = uuid.uuid4()

        run_id_str = str(run_id)
        for vertex in self.vertices:
            self.state_manager.subscribe(run_id_str, vertex.update_graph_state)
        self._run_id = run_id_str
        if self.tracing_service:
            self.tracing_service.set_run_id(run_id)

    def set_run_name(self):
        # Given a flow name, flow_id
        if not self.tracing_service:
            return
        name = f"{self.flow_name} - {self.flow_id}"

        self.set_run_id()
        self.tracing_service.set_run_name(name)

    async def initialize_run(self):
        await self.tracing_service.initialize_tracers()

    async def end_all_traces(self, outputs: dict[str, Any] | None = None, error: Exception | None = None):
        if not self.tracing_service:
            return
        self._end_time = datetime.now(timezone.utc)
        if outputs is None:
            outputs = {}
        outputs |= self.metadata
        await self.tracing_service.end(outputs, error)

    @property
    def sorted_vertices_layers(self) -> List[List[str]]:
        """
        The sorted layers of vertices in the graph.

        Returns:
            List[List[str]]: The sorted layers of vertices.
        """
        if not self._sorted_vertices_layers:
            self.sort_vertices()
        return self._sorted_vertices_layers

    def define_vertices_lists(self):
        """
        Defines the lists of vertices that are inputs, outputs, and have session_id.
        """
        attributes = ["is_input", "is_output", "has_session_id", "is_state"]
        for vertex in self.vertices:
            for attribute in attributes:
                if getattr(vertex, attribute):
                    getattr(self, f"_{attribute}_vertices").append(vertex.id)

    def _set_inputs(self, input_components: list[str], inputs: Dict[str, str], input_type: InputType | None):
        for vertex_id in self._is_input_vertices:
            vertex = self.get_vertex(vertex_id)
            # If the vertex is not in the input_components list
            if input_components and (vertex_id not in input_components and vertex.display_name not in input_components):
                continue
            # If the input_type is not any and the input_type is not in the vertex id
            # Example: input_type = "chat" and vertex.id = "OpenAI-19ddn"
            elif input_type is not None and input_type != "any" and input_type not in vertex.id.lower():
                continue
            if vertex is None:
                raise ValueError(f"Vertex {vertex_id} not found")
            vertex.update_raw_params(inputs, overwrite=True)

    async def _run(
        self,
        inputs: Dict[str, str],
        input_components: list[str],
        input_type: InputType | None,
        outputs: list[str],
        stream: bool,
        session_id: str,
        fallback_to_env_vars: bool,
    ) -> List[Optional["ResultData"]]:
        """
        Runs the graph with the given inputs.

        Args:
            inputs (Dict[str, str]): The input values for the graph.
            input_components (list[str]): The components to run for the inputs.
            outputs (list[str]): The outputs to retrieve from the graph.
            stream (bool): Whether to stream the results or not.
            session_id (str): The session ID for the graph.

        Returns:
            List[Optional["ResultData"]]: The outputs of the graph.
        """

        if input_components and not isinstance(input_components, list):
            raise ValueError(f"Invalid components value: {input_components}. Expected list")
        elif input_components is None:
            input_components = []

        if not isinstance(inputs.get(INPUT_FIELD_NAME, ""), str):
            raise ValueError(f"Invalid input value: {inputs.get(INPUT_FIELD_NAME)}. Expected string")
        if inputs:
            self._set_inputs(input_components, inputs, input_type)
        # Update all the vertices with the session_id
        for vertex_id in self._has_session_id_vertices:
            vertex = self.get_vertex(vertex_id)
            if vertex is None:
                raise ValueError(f"Vertex {vertex_id} not found")
            vertex.update_raw_params({"session_id": session_id})
        # Process the graph
        try:
            cache_service = get_chat_service()
            if self.flow_id:
                await cache_service.set_cache(self.flow_id, self)
        except Exception as exc:
            logger.exception(exc)

        try:
            # Prioritize the webhook component if it exists
            start_component_id = find_start_component_id(self._is_input_vertices)
            await self.process(start_component_id=start_component_id, fallback_to_env_vars=fallback_to_env_vars)
            self.increment_run_count()
        except Exception as exc:
            asyncio.create_task(self.end_all_traces(error=exc))
            raise ValueError(f"Error running graph: {exc}") from exc
        finally:
            asyncio.create_task(self.end_all_traces())
        # Get the outputs
        vertex_outputs = []
        for vertex in self.vertices:
            if not vertex._built:
                continue
            if vertex is None:
                raise ValueError(f"Vertex {vertex_id} not found")

            if not vertex.result and not stream and hasattr(vertex, "consume_async_generator"):
                await vertex.consume_async_generator()
            if (not outputs and vertex.is_output) or (vertex.display_name in outputs or vertex.id in outputs):
                vertex_outputs.append(vertex.result)

        return vertex_outputs

    def run(
        self,
        inputs: list[Dict[str, str]],
        input_components: Optional[list[list[str]]] = None,
        types: Optional[list[InputType | None]] = None,
        outputs: Optional[list[str]] = None,
        session_id: Optional[str] = None,
        stream: bool = False,
        fallback_to_env_vars: bool = False,
    ) -> List[RunOutputs]:
        """
        Run the graph with the given inputs and return the outputs.

        Args:
            inputs (Dict[str, str]): A dictionary of input values.
            input_components (Optional[list[str]]): A list of input components.
            types (Optional[list[str]]): A list of types.
            outputs (Optional[list[str]]): A list of output components.
            session_id (Optional[str]): The session ID.
            stream (bool): Whether to stream the outputs.

        Returns:
            List[RunOutputs]: A list of RunOutputs objects representing the outputs.
        """
        # run the async function in a sync way
        # this could be used in a FastAPI endpoint
        # so we should take care of the event loop
        coro = self.arun(
            inputs=inputs,
            inputs_components=input_components,
            types=types,
            outputs=outputs,
            session_id=session_id,
            stream=stream,
            fallback_to_env_vars=fallback_to_env_vars,
        )

        try:
            # Attempt to get the running event loop; if none, an exception is raised
            loop = asyncio.get_running_loop()
            if loop.is_closed():
                raise RuntimeError("The running event loop is closed.")
        except RuntimeError:
            # If there's no running event loop or it's closed, use asyncio.run
            return asyncio.run(coro)

        # If there's an existing, open event loop, use it to run the async function
        return loop.run_until_complete(coro)

    async def arun(
        self,
        inputs: list[Dict[str, str]],
        inputs_components: Optional[list[list[str]]] = None,
        types: Optional[list[InputType | None]] = None,
        outputs: Optional[list[str]] = None,
        session_id: Optional[str] = None,
        stream: bool = False,
        fallback_to_env_vars: bool = False,
    ) -> List[RunOutputs]:
        """
        Runs the graph with the given inputs.

        Args:
            inputs (list[Dict[str, str]]): The input values for the graph.
            inputs_components (Optional[list[list[str]]], optional): Components to run for the inputs. Defaults to None.
            outputs (Optional[list[str]], optional): The outputs to retrieve from the graph. Defaults to None.
            session_id (Optional[str], optional): The session ID for the graph. Defaults to None.
            stream (bool, optional): Whether to stream the results or not. Defaults to False.

        Returns:
            List[RunOutputs]: The outputs of the graph.
        """
        # inputs is {"message": "Hello, world!"}
        # we need to go through self.inputs and update the self._raw_params
        # of the vertices that are inputs
        # if the value is a list, we need to run multiple times
        vertex_outputs = []
        if not isinstance(inputs, list):
            inputs = [inputs]
        elif not inputs:
            inputs = [{}]
        # Length of all should be the as inputs length
        # just add empty lists to complete the length
        if inputs_components is None:
            inputs_components = []
        for _ in range(len(inputs) - len(inputs_components)):
            inputs_components.append([])
        if types is None:
            types = []
        for _ in range(len(inputs) - len(types)):
            types.append("chat")  # default to chat
        for run_inputs, components, input_type in zip(inputs, inputs_components, types):
            run_outputs = await self._run(
                inputs=run_inputs,
                input_components=components,
                input_type=input_type,
                outputs=outputs or [],
                stream=stream,
                session_id=session_id or "",
                fallback_to_env_vars=fallback_to_env_vars,
            )
            run_output_object = RunOutputs(inputs=run_inputs, outputs=run_outputs)
            logger.debug(f"Run outputs: {run_output_object}")
            vertex_outputs.append(run_output_object)
        return vertex_outputs

    def next_vertex_to_build(self):
        """
        Returns the next vertex to be built.

        Yields:
            str: The ID of the next vertex to be built.
        """
        yield from chain.from_iterable(self.vertices_layers)

    @property
    def metadata(self):
        """
        The metadata of the graph.

        Returns:
            dict: The metadata of the graph.
        """
        time_format = "%Y-%m-%d %H:%M:%S"
        return {
            "start_time": self._start_time.strftime(time_format),
            "end_time": self._end_time.strftime(time_format),
            "time_elapsed": f"{(self._end_time - self._start_time).total_seconds()} seconds",
            "flow_id": self.flow_id,
            "flow_name": self.flow_name,
        }

    def build_graph_maps(self, edges: Optional[List[ContractEdge]] = None, vertices: Optional[List[Vertex]] = None):
        """
        Builds the adjacency maps for the graph.
        """
        if edges is None:
            edges = self.edges

        if vertices is None:
            vertices = self.vertices

        self.predecessor_map, self.successor_map = self.build_adjacency_maps(edges)

        self.in_degree_map = self.build_in_degree(edges)
        self.parent_child_map = self.build_parent_child_map(vertices)

    def reset_inactivated_vertices(self):
        """
        Resets the inactivated vertices in the graph.
        """
        for vertex_id in self.inactivated_vertices.copy():
            self.mark_vertex(vertex_id, "ACTIVE")
        self.inactivated_vertices = []
        self.inactivated_vertices = set()

    def mark_all_vertices(self, state: str):
        """Marks all vertices in the graph."""
        for vertex in self.vertices:
            vertex.set_state(state)

    def mark_vertex(self, vertex_id: str, state: str):
        """Marks a vertex in the graph."""
        vertex = self.get_vertex(vertex_id)
        vertex.set_state(state)
        if state == VertexStates.INACTIVE:
            self.run_manager.remove_from_predecessors(vertex_id)

    def mark_branch(self, vertex_id: str, state: str, visited: Optional[set] = None, output_name: Optional[str] = None):
        """Marks a branch of the graph."""
        if visited is None:
            visited = set()
        if vertex_id in visited:
            return
        visited.add(vertex_id)

        self.mark_vertex(vertex_id, state)

        for child_id in self.parent_child_map[vertex_id]:
            # Only child_id that have an edge with the vertex_id through the output_name
            # should be marked
            if output_name:
                edge = self.get_edge(vertex_id, child_id)
                if edge and edge.source_handle.name != output_name:
                    continue
            self.mark_branch(child_id, state)

    def get_edge(self, source_id: str, target_id: str) -> Optional[ContractEdge]:
        """Returns the edge between two vertices."""
        for edge in self.edges:
            if edge.source_id == source_id and edge.target_id == target_id:
                return edge
        return None

    def build_parent_child_map(self, vertices: List[Vertex]):
        parent_child_map = defaultdict(list)
        for vertex in vertices:
            parent_child_map[vertex.id] = [child.id for child in self.get_successors(vertex)]
        return parent_child_map

    def increment_run_count(self):
        self._runs += 1

    def increment_update_count(self):
        self._updates += 1

    def __getstate__(self):
        # Get all attributes that are useful in runs.
        # We don't need to save the state_manager because it is
        # a singleton and it is not necessary to save it
        return {
            "vertices": self.vertices,
            "edges": self.edges,
            "flow_id": self.flow_id,
            "flow_name": self.flow_name,
            "user_id": self.user_id,
            "raw_graph_data": self.raw_graph_data,
            "top_level_vertices": self.top_level_vertices,
            "inactivated_vertices": self.inactivated_vertices,
            "run_manager": self.run_manager.to_dict(),
            "_run_id": self._run_id,
            "in_degree_map": self.in_degree_map,
            "parent_child_map": self.parent_child_map,
            "predecessor_map": self.predecessor_map,
            "successor_map": self.successor_map,
            "activated_vertices": self.activated_vertices,
            "vertices_layers": self.vertices_layers,
            "vertices_to_run": self.vertices_to_run,
            "stop_vertex": self.stop_vertex,
            "vertex_map": self.vertex_map,
        }

    def __setstate__(self, state):
        run_manager = state["run_manager"]
        if isinstance(run_manager, RunnableVerticesManager):
            state["run_manager"] = run_manager
        else:
            state["run_manager"] = RunnableVerticesManager.from_dict(run_manager)
        self.__dict__.update(state)
        self.state_manager = GraphStateManager()
        self.tracing_service = get_tracing_service()
        self.set_run_id(self._run_id)
        self.set_run_name()

    @classmethod
    def from_payload(
        cls,
        payload: Dict,
        flow_id: Optional[str] = None,
        flow_name: Optional[str] = None,
        user_id: Optional[str] = None,
    ) -> "Graph":
        """
        Creates a graph from a payload.

        Args:
            payload (Dict): The payload to create the graph from.˜`

        Returns:
            Graph: The created graph.
        """
        if "data" in payload:
            payload = payload["data"]
        try:
            vertices = payload["nodes"]
            edges = payload["edges"]
            graph = cls(flow_id=flow_id, flow_name=flow_name, user_id=user_id)
            graph.add_nodes_and_edges(vertices, edges)
            return graph
        except KeyError as exc:
            logger.exception(exc)
            if "nodes" not in payload and "edges" not in payload:
                logger.exception(exc)
                raise ValueError(
                    f"Invalid payload. Expected keys 'nodes' and 'edges'. Found {list(payload.keys())}"
                ) from exc

            raise ValueError(f"Error while creating graph from payload: {exc}") from exc

    def __eq__(self, other: object) -> bool:
        if not isinstance(other, Graph):
            return False
        return self.__repr__() == other.__repr__()

    # update this graph with another graph by comparing the __repr__ of each vertex
    # and if the __repr__ of a vertex is not the same as the other
    # then update the .data of the vertex to the self
    # both graphs have the same vertices and edges
    # but the data of the vertices might be different

    def update_edges_from_vertex(self, vertex: Vertex, other_vertex: Vertex) -> None:
        """Updates the edges of a vertex in the Graph."""
        new_edges = []
        for edge in self.edges:
            if edge.source_id == other_vertex.id or edge.target_id == other_vertex.id:
                continue
            new_edges.append(edge)
        new_edges += other_vertex.edges
        self.edges = new_edges

    def vertex_data_is_identical(self, vertex: Vertex, other_vertex: Vertex) -> bool:
        data_is_equivalent = vertex == other_vertex
        if not data_is_equivalent:
            return False
        return self.vertex_edges_are_identical(vertex, other_vertex)

    def vertex_edges_are_identical(self, vertex: Vertex, other_vertex: Vertex) -> bool:
        same_length = len(vertex.edges) == len(other_vertex.edges)
        if not same_length:
            return False
        for edge in vertex.edges:
            if edge not in other_vertex.edges:
                return False
        return True

    def update(self, other: "Graph") -> "Graph":
        # Existing vertices in self graph
        existing_vertex_ids = set(vertex.id for vertex in self.vertices)
        # Vertex IDs in the other graph
        other_vertex_ids = set(other.vertex_map.keys())

        # Find vertices that are in other but not in self (new vertices)
        new_vertex_ids = other_vertex_ids - existing_vertex_ids

        # Find vertices that are in self but not in other (removed vertices)
        removed_vertex_ids = existing_vertex_ids - other_vertex_ids

        # Remove vertices that are not in the other graph
        for vertex_id in removed_vertex_ids:
            try:
                self.remove_vertex(vertex_id)
            except ValueError:
                pass

        # The order here matters because adding the vertex is required
        # if any of them have edges that point to any of the new vertices
        # By adding them first, them adding the edges we ensure that the
        # edges have valid vertices to point to

        # Add new vertices
        for vertex_id in new_vertex_ids:
            new_vertex = other.get_vertex(vertex_id)
            self._add_vertex(new_vertex)

        # Now update the edges
        for vertex_id in new_vertex_ids:
            new_vertex = other.get_vertex(vertex_id)
            self._update_edges(new_vertex)
            # Graph is set at the end because the edges come from the graph
            # and the other graph is where the new edges and vertices come from
            new_vertex.graph = self

        # Update existing vertices that have changed
        for vertex_id in existing_vertex_ids.intersection(other_vertex_ids):
            self_vertex = self.get_vertex(vertex_id)
            other_vertex = other.get_vertex(vertex_id)
            # If the vertices are not identical, update the vertex
            if not self.vertex_data_is_identical(self_vertex, other_vertex):
                self.update_vertex_from_another(self_vertex, other_vertex)

        self.build_graph_maps()
        self.define_vertices_lists()
        self.increment_update_count()
        return self

    def update_vertex_from_another(self, vertex: Vertex, other_vertex: Vertex) -> None:
        """
        Updates a vertex from another vertex.

        Args:
            vertex (Vertex): The vertex to be updated.
            other_vertex (Vertex): The vertex to update from.
        """
        vertex._data = other_vertex._data
        vertex._parse_data()
        # Now we update the edges of the vertex
        self.update_edges_from_vertex(vertex, other_vertex)
        vertex.params = {}
        vertex._build_params()
        vertex.graph = self
        # If the vertex is frozen, we don't want
        # to reset the results nor the _built attribute
        if not vertex.frozen:
            vertex._built = False
            vertex.result = None
            vertex.artifacts = {}
            vertex.set_top_level(self.top_level_vertices)
        self.reset_all_edges_of_vertex(vertex)

    def reset_all_edges_of_vertex(self, vertex: Vertex) -> None:
        """Resets all the edges of a vertex."""
        for edge in vertex.edges:
            for vid in [edge.source_id, edge.target_id]:
                if vid in self.vertex_map:
                    _vertex = self.vertex_map[vid]
                    if not _vertex.frozen:
                        _vertex._build_params()

    def _add_vertex(self, vertex: Vertex) -> None:
        """Adds a vertex to the graph."""
        self.vertices.append(vertex)
        self.vertex_map[vertex.id] = vertex

    def add_vertex(self, vertex: Vertex) -> None:
        """Adds a new vertex to the graph."""
        self._add_vertex(vertex)
        self._update_edges(vertex)

    def _update_edges(self, vertex: Vertex) -> None:
        """Updates the edges of a vertex."""
        # Vertex has edges, so we need to update the edges
        for edge in vertex.edges:
            if edge not in self.edges and edge.source_id in self.vertex_map and edge.target_id in self.vertex_map:
                self.edges.append(edge)

    def _build_graph(self) -> None:
        """Builds the graph from the vertices and edges."""
        self.vertices = self._build_vertices()
        self.vertex_map = {vertex.id: vertex for vertex in self.vertices}
        self.edges = self._build_edges()

        # This is a hack to make sure that the LLM vertex is sent to
        # the toolkit vertex
        self._build_vertex_params()

        # Now that we have the vertices and edges
        # We need to map the vertices that are connected to
        # to ChatVertex instances

    def remove_vertex(self, vertex_id: str) -> None:
        """Removes a vertex from the graph."""
        vertex = self.get_vertex(vertex_id)
        if vertex is None:
            return
        self.vertices.remove(vertex)
        self.vertex_map.pop(vertex_id)
        self.edges = [edge for edge in self.edges if edge.source_id != vertex_id and edge.target_id != vertex_id]

    def _build_vertex_params(self) -> None:
        """Identifies and handles the LLM vertex within the graph."""
        for vertex in self.vertices:
            vertex._build_params()

    def _validate_vertex(self, vertex: Vertex) -> bool:
        """Validates a vertex."""
        # All vertices that do not have edges are invalid
        return len(self.get_vertex_edges(vertex.id)) > 0

    def get_vertex(self, vertex_id: str, silent: bool = False) -> Vertex:
        """Returns a vertex by id."""
        try:
            return self.vertex_map[vertex_id]
        except KeyError:
            raise ValueError(f"Vertex {vertex_id} not found")

    def get_root_of_group_node(self, vertex_id: str) -> Vertex:
        """Returns the root of a group node."""
        if vertex_id in self.top_level_vertices:
            # Get all vertices with vertex_id as .parent_node_id
            # then get the one at the top
            vertices = [vertex for vertex in self.vertices if vertex.parent_node_id == vertex_id]
            # Now go through successors of the vertices
            # and get the one that none of its successors is in vertices
            for vertex in vertices:
                successors = self.get_all_successors(vertex, recursive=False)
                if not any(successor in vertices for successor in successors):
                    return vertex
        raise ValueError(f"Vertex {vertex_id} is not a top level vertex or no root vertex found")

    async def astep(
        self,
        inputs: Optional["InputValueRequest"] = None,
        files: Optional[list[str]] = None,
        user_id: Optional[str] = None,
    ):
        if not self._prepared:
            raise ValueError("Graph not prepared. Call prepare() first.")
        if not self._run_queue:
            asyncio.create_task(self.end_all_traces())
            return Finish()
        vertex_id = self._run_queue.popleft()
        chat_service = get_chat_service()
        vertex_build_result = await self.build_vertex(
            vertex_id=vertex_id,
            user_id=user_id,
            inputs_dict=inputs.model_dump() if inputs else {},
            files=files,
            get_cache=chat_service.get_cache,
            set_cache=chat_service.set_cache,
        )

        next_runnable_vertices = await self.get_next_runnable_vertices(
            self._lock, vertex=vertex_build_result.vertex, cache=False
        )
        if self.stop_vertex and self.stop_vertex in next_runnable_vertices:
            next_runnable_vertices = [self.stop_vertex]
        self._run_queue.extend(next_runnable_vertices)
        self.reset_inactivated_vertices()
        self.reset_activated_vertices()

        await chat_service.set_cache(str(self.flow_id or self._run_id), self)
        return vertex_build_result

    def step(
        self,
        inputs: Optional["InputValueRequest"] = None,
        files: Optional[list[str]] = None,
        user_id: Optional[str] = None,
    ):
        # Call astep but synchronously
        loop = asyncio.get_event_loop()
        return loop.run_until_complete(self.astep(inputs, files, user_id))

    def prepare(self, stop_component_id: Optional[str] = None, start_component_id: Optional[str] = None):
        if stop_component_id and start_component_id:
            raise ValueError("You can only provide one of stop_component_id or start_component_id")
        self.validate_stream()
        self.edges = self._build_edges()
        if stop_component_id or start_component_id:
            try:
                first_layer = self.sort_vertices(stop_component_id, start_component_id)
            except Exception as exc:
                logger.error(exc)
                first_layer = self.sort_vertices()
        else:
            first_layer = self.sort_vertices()

        for vertex_id in first_layer:
            self.run_manager.add_to_vertices_being_run(vertex_id)
        self._run_queue = deque(first_layer)
        self._prepared = True
        return self

    async def build_vertex(
        self,
        vertex_id: str,
        get_cache: GetCache,
        set_cache: SetCache,
        inputs_dict: Optional[Dict[str, str]] = None,
        files: Optional[list[str]] = None,
        user_id: Optional[str] = None,
        fallback_to_env_vars: bool = False,
    ) -> VertexBuildResult:
        """
        Builds a vertex in the graph.

        Args:
            lock (asyncio.Lock): A lock to synchronize access to the graph.
            set_cache_coro (Coroutine): A coroutine to set the cache.
            vertex_id (str): The ID of the vertex to build.
            inputs (Optional[Dict[str, str]]): Optional dictionary of inputs for the vertex. Defaults to None.
            user_id (Optional[str]): Optional user ID. Defaults to None.

        Returns:
            Tuple: A tuple containing the next runnable vertices, top level vertices, result dictionary,
            parameters, validity flag, artifacts, and the built vertex.

        Raises:
            ValueError: If no result is found for the vertex.
        """
        vertex = self.get_vertex(vertex_id)
        self.run_manager.add_to_vertices_being_run(vertex_id)
        try:
            params = ""
            if vertex.frozen:
                # Check the cache for the vertex
                cached_result = await get_cache(key=vertex.id)
                if isinstance(cached_result, CacheMiss):
                    await vertex.build(
                        user_id=user_id, inputs=inputs_dict, fallback_to_env_vars=fallback_to_env_vars, files=files
                    )
                    await set_cache(key=vertex.id, data=vertex)
                else:
                    cached_vertex = cached_result["result"]
                    # Now set update the vertex with the cached vertex
                    vertex._built = cached_vertex._built
                    vertex.result = cached_vertex.result
                    vertex.results = cached_vertex.results
                    vertex.artifacts = cached_vertex.artifacts
                    vertex._built_object = cached_vertex._built_object
                    vertex._custom_component = cached_vertex._custom_component
                    if vertex.result is not None:
                        vertex.result.used_frozen_result = True

            else:
                await vertex.build(
                    user_id=user_id, inputs=inputs_dict, fallback_to_env_vars=fallback_to_env_vars, files=files
                )
                await set_cache(key=vertex.id, data=vertex)

            if vertex.result is not None:
                params = f"{vertex._built_object_repr()}{params}"
                valid = True
                result_dict = vertex.result
                artifacts = vertex.artifacts
            else:
                raise ValueError(f"No result found for vertex {vertex_id}")

            vertex_build_result = VertexBuildResult(
                result_dict=result_dict, params=params, valid=valid, artifacts=artifacts, vertex=vertex
            )
            return vertex_build_result
        except Exception as exc:
            if not isinstance(exc, ComponentBuildException):
                logger.exception(f"Error building Component: \n\n{exc}")
            raise exc

    def get_vertex_edges(
        self,
        vertex_id: str,
        is_target: Optional[bool] = None,
        is_source: Optional[bool] = None,
    ) -> List[ContractEdge]:
        """Returns a list of edges for a given vertex."""
        # The idea here is to return the edges that have the vertex_id as source or target
        # or both
        return [
            edge
            for edge in self.edges
            if (edge.source_id == vertex_id and is_source is not False)
            or (edge.target_id == vertex_id and is_target is not False)
        ]

    def get_vertices_with_target(self, vertex_id: str) -> List[Vertex]:
        """Returns the vertices connected to a vertex."""
        vertices: List[Vertex] = []
        for edge in self.edges:
            if edge.target_id == vertex_id:
                vertex = self.get_vertex(edge.source_id)
                if vertex is None:
                    continue
                vertices.append(vertex)
        return vertices

    async def process(self, fallback_to_env_vars: bool, start_component_id: Optional[str] = None) -> "Graph":
        """Processes the graph with vertices in each layer run in parallel."""

        first_layer = self.sort_vertices(start_component_id=start_component_id)
        vertex_task_run_count: Dict[str, int] = {}
        to_process = deque(first_layer)
        layer_index = 0
        chat_service = get_chat_service()
        run_id = uuid.uuid4()
        self.set_run_id(run_id)
        self.set_run_name()
        await self.initialize_run()
        lock = chat_service._async_cache_locks[self.run_id]
        while to_process:
            current_batch = list(to_process)  # Copy current deque items to a list
            to_process.clear()  # Clear the deque for new items
            tasks = []
            for vertex_id in current_batch:
                vertex = self.get_vertex(vertex_id)
                task = asyncio.create_task(
                    self.build_vertex(
                        vertex_id=vertex_id,
                        user_id=self.user_id,
                        inputs_dict={},
                        fallback_to_env_vars=fallback_to_env_vars,
                        get_cache=chat_service.get_cache,
                        set_cache=chat_service.set_cache,
                    ),
                    name=f"{vertex.display_name} Run {vertex_task_run_count.get(vertex_id, 0)}",
                )
                tasks.append(task)
                vertex_task_run_count[vertex_id] = vertex_task_run_count.get(vertex_id, 0) + 1

            logger.debug(f"Running layer {layer_index} with {len(tasks)} tasks")
            try:
                next_runnable_vertices = await self._execute_tasks(tasks, lock=lock)
            except Exception as e:
                logger.error(f"Error executing tasks in layer {layer_index}: {e}")
                raise e
            if not next_runnable_vertices:
                break
            to_process.extend(next_runnable_vertices)
            layer_index += 1

        logger.debug("Graph processing complete")
        return self

    def find_next_runnable_vertices(self, vertex_id: str, vertex_successors_ids: List[str]) -> List[str]:
        next_runnable_vertices = []
        for v_id in vertex_successors_ids:
            if not self.is_vertex_runnable(v_id):
                next_runnable_vertices.extend(self.find_runnable_predecessors_for_successor(v_id))
            else:
                next_runnable_vertices.append(v_id)

        return next_runnable_vertices

    async def get_next_runnable_vertices(self, lock: asyncio.Lock, vertex: "Vertex", cache: bool = True) -> List[str]:
        v_id = vertex.id
        v_successors_ids = vertex.successors_ids
        async with lock:
            self.run_manager.remove_vertex_from_runnables(v_id)
            next_runnable_vertices = self.find_next_runnable_vertices(v_id, v_successors_ids)

            for next_v_id in set(next_runnable_vertices):  # Use set to avoid duplicates
                if next_v_id == v_id:
                    next_runnable_vertices.remove(v_id)
                else:
                    self.run_manager.add_to_vertices_being_run(next_v_id)
<<<<<<< HEAD
            if cache and self.flow_id is not None:
                set_cache_coro = partial(get_chat_service().set_cache, key=self.flow_id)
                await set_cache_coro(data=self, lock=lock)
=======
            if cache and self.flow_id:
                set_cache_coro = partial(get_chat_service().set_cache, self.flow_id)
                await set_cache_coro(self, lock)
>>>>>>> ca68414e
        return next_runnable_vertices

    async def _execute_tasks(self, tasks: List[asyncio.Task], lock: asyncio.Lock) -> List[str]:
        """Executes tasks in parallel, handling exceptions for each task."""
        results = []
        completed_tasks = await asyncio.gather(*tasks, return_exceptions=True)
        vertices: List[Vertex] = []

        for i, result in enumerate(completed_tasks):
            task_name = tasks[i].get_name()
            if isinstance(result, Exception):
                logger.error(f"Task {task_name} failed with exception: {result}")
                # Cancel all remaining tasks
                for t in tasks[i + 1 :]:
                    t.cancel()
                raise result
            elif isinstance(result, tuple) and len(result) == 5:
                vertices.append(result[4])
            else:
                raise ValueError(f"Invalid result from task {task_name}: {result}")

        for v in vertices:
            # set all executed vertices as non-runnable to not run them again.
            # they could be calculated as predecessor or successors of parallel vertices
            # This could usually happen with input vertices like ChatInput
            self.run_manager.remove_vertex_from_runnables(v.id)

        for v in vertices:
            next_runnable_vertices = await self.get_next_runnable_vertices(lock, vertex=v, cache=False)
            results.extend(next_runnable_vertices)
        no_duplicate_results = list(set(results))
        return no_duplicate_results

    def topological_sort(self) -> List[Vertex]:
        """
        Performs a topological sort of the vertices in the graph.

        Returns:
            List[Vertex]: A list of vertices in topological order.

        Raises:
            ValueError: If the graph contains a cycle.
        """
        # States: 0 = unvisited, 1 = visiting, 2 = visited
        state = {vertex: 0 for vertex in self.vertices}
        sorted_vertices = []

        def dfs(vertex):
            if state[vertex] == 1:
                # We have a cycle
                raise ValueError("Graph contains a cycle, cannot perform topological sort")
            if state[vertex] == 0:
                state[vertex] = 1
                for edge in vertex.edges:
                    if edge.source_id == vertex.id:
                        dfs(self.get_vertex(edge.target_id))
                state[vertex] = 2
                sorted_vertices.append(vertex)

        # Visit each vertex
        for vertex in self.vertices:
            if state[vertex] == 0:
                dfs(vertex)

        return list(reversed(sorted_vertices))

    def generator_build(self) -> Generator[Vertex, None, None]:
        """Builds each vertex in the graph and yields it."""
        sorted_vertices = self.topological_sort()
        logger.debug("There are %s vertices in the graph", len(sorted_vertices))
        yield from sorted_vertices

    def get_predecessors(self, vertex):
        """Returns the predecessors of a vertex."""
        return [self.get_vertex(source_id) for source_id in self.predecessor_map.get(vertex.id, [])]

    def get_all_successors(self, vertex: Vertex, recursive=True, flat=True):
        # Recursively get the successors of the current vertex
        # successors = vertex.successors
        # if not successors:
        #     return []
        # successors_result = []
        # for successor in successors:
        #     # Just return a list of successors
        #     if recursive:
        #         next_successors = self.get_all_successors(successor)
        #         successors_result.extend(next_successors)
        #     successors_result.append(successor)
        # return successors_result
        # The above is the version without the flat parameter
        # The below is the version with the flat parameter
        # the flat parameter will define if each layer of successors
        # becomes one list or if the result is a list of lists
        # if flat is True, the result will be a list of vertices
        # if flat is False, the result will be a list of lists of vertices
        # each list will represent a layer of successors
        successors = vertex.successors
        if not successors:
            return []
        successors_result = []
        for successor in successors:
            if recursive:
                next_successors = self.get_all_successors(successor)
                if flat:
                    successors_result.extend(next_successors)
                else:
                    successors_result.append(next_successors)
            if flat:
                successors_result.append(successor)
            else:
                successors_result.append([successor])
        return successors_result

    def get_successors(self, vertex: Vertex) -> List[Vertex]:
        """Returns the successors of a vertex."""
        return [self.get_vertex(target_id) for target_id in self.successor_map.get(vertex.id, [])]

    def get_vertex_neighbors(self, vertex: Vertex) -> Dict[Vertex, int]:
        """Returns the neighbors of a vertex."""
        neighbors: Dict[Vertex, int] = {}
        for edge in self.edges:
            if edge.source_id == vertex.id:
                neighbor = self.get_vertex(edge.target_id)
                if neighbor is None:
                    continue
                if neighbor not in neighbors:
                    neighbors[neighbor] = 0
                neighbors[neighbor] += 1
            elif edge.target_id == vertex.id:
                neighbor = self.get_vertex(edge.source_id)
                if neighbor is None:
                    continue
                if neighbor not in neighbors:
                    neighbors[neighbor] = 0
                neighbors[neighbor] += 1
        return neighbors

    def _build_edges(self) -> List[ContractEdge]:
        """Builds the edges of the graph."""
        # Edge takes two vertices as arguments, so we need to build the vertices first
        # and then build the edges
        # if we can't find a vertex, we raise an error

        edges: set[ContractEdge] = set()
        for edge in self._edges:
            new_edge = self.build_edge(edge)
            edges.add(new_edge)

        return list(edges)

    def build_edge(self, edge: EdgeData) -> ContractEdge:
        source = self.get_vertex(edge["source"])
        target = self.get_vertex(edge["target"])

        if source is None:
            raise ValueError(f"Source vertex {edge['source']} not found")
        if target is None:
            raise ValueError(f"Target vertex {edge['target']} not found")
        new_edge = ContractEdge(source, target, edge)
        return new_edge

    def _get_vertex_class(self, node_type: str, node_base_type: str, node_id: str) -> Type[Vertex]:
        """Returns the node class based on the node type."""
        # First we check for the node_base_type
        node_name = node_id.split("-")[0]
        if node_name in InterfaceComponentTypes:
            return InterfaceVertex
        elif node_name in ["SharedState", "Notify", "Listen"]:
            return StateVertex
        elif node_base_type in lazy_load_vertex_dict.VERTEX_TYPE_MAP:
            return lazy_load_vertex_dict.VERTEX_TYPE_MAP[node_base_type]
        elif node_name in lazy_load_vertex_dict.VERTEX_TYPE_MAP:
            return lazy_load_vertex_dict.VERTEX_TYPE_MAP[node_name]

        if node_type in lazy_load_vertex_dict.VERTEX_TYPE_MAP:
            return lazy_load_vertex_dict.VERTEX_TYPE_MAP[node_type]
        return (
            lazy_load_vertex_dict.VERTEX_TYPE_MAP[node_base_type]
            if node_base_type in lazy_load_vertex_dict.VERTEX_TYPE_MAP
            else Vertex
        )

    def _build_vertices(self) -> List[Vertex]:
        """Builds the vertices of the graph."""
        vertices: List[Vertex] = []
        for frontend_data in self._vertices:
            try:
                vertex_instance = self.get_vertex(frontend_data["id"])
            except ValueError:
                vertex_instance = self._create_vertex(frontend_data)
            vertices.append(vertex_instance)

        return vertices

    def _create_vertex(self, frontend_data: dict):
        vertex_data = frontend_data["data"]
        vertex_type: str = vertex_data["type"]  # type: ignore
        vertex_base_type: str = vertex_data["node"]["template"]["_type"]  # type: ignore
        if "id" not in vertex_data:
            raise ValueError(f"Vertex data for {vertex_data['display_name']} does not contain an id")

        VertexClass = self._get_vertex_class(vertex_type, vertex_base_type, vertex_data["id"])

        vertex_instance = VertexClass(frontend_data, graph=self)
        vertex_instance.set_top_level(self.top_level_vertices)
        return vertex_instance

    def get_children_by_vertex_type(self, vertex: Vertex, vertex_type: str) -> List[Vertex]:
        """Returns the children of a vertex based on the vertex type."""
        children = []
        vertex_types = [vertex.data["type"]]
        if "node" in vertex.data:
            vertex_types += vertex.data["node"]["base_classes"]
        if vertex_type in vertex_types:
            children.append(vertex)
        return children

    def __repr__(self):
        vertex_ids = [vertex.id for vertex in self.vertices]
        edges_repr = "\n".join([f"{edge.source_id} --> {edge.target_id}" for edge in self.edges])
        return f"Graph: \nNodes: {vertex_ids}\nConnections: \n{edges_repr}"

    def layered_topological_sort(
        self,
        vertices: List[Vertex],
        filter_graphs: bool = False,
    ) -> List[List[str]]:
        """Performs a layered topological sort of the vertices in the graph."""
        vertices_ids = {vertex.id for vertex in vertices}
        # Queue for vertices with no incoming edges
        queue = deque(
            vertex.id
            for vertex in vertices
            # if filter_graphs then only vertex.is_input will be considered
            if self.in_degree_map[vertex.id] == 0 and (not filter_graphs or vertex.is_input)
        )
        layers: List[List[str]] = []
        visited = set(queue)

        current_layer = 0
        while queue:
            layers.append([])  # Start a new layer
            layer_size = len(queue)
            for _ in range(layer_size):
                vertex_id = queue.popleft()
                visited.add(vertex_id)

                layers[current_layer].append(vertex_id)
                for neighbor in self.successor_map[vertex_id]:
                    # only vertices in `vertices_ids` should be considered
                    # because vertices by have been filtered out
                    # in a previous step. All dependencies of theirs
                    # will be built automatically if required
                    if neighbor not in vertices_ids:
                        continue

                    self.in_degree_map[neighbor] -= 1  # 'remove' edge
                    if self.in_degree_map[neighbor] == 0 and neighbor not in visited:
                        queue.append(neighbor)

                    # if > 0 it might mean not all predecessors have added to the queue
                    # so we should process the neighbors predecessors
                    elif self.in_degree_map[neighbor] > 0:
                        for predecessor in self.predecessor_map[neighbor]:
                            if predecessor not in queue and predecessor not in visited:
                                queue.append(predecessor)

            current_layer += 1  # Next layer
        new_layers = self.refine_layers(layers)
        return new_layers

    def refine_layers(self, initial_layers):
        # Map each vertex to its current layer
        vertex_to_layer = {}
        for layer_index, layer in enumerate(initial_layers):
            for vertex in layer:
                vertex_to_layer[vertex] = layer_index

        # Build the adjacency list for reverse lookup (dependencies)

        refined_layers = [[] for _ in initial_layers]  # Start with empty layers
        new_layer_index_map = defaultdict(int)

        # Map each vertex to its new layer index
        # by finding the lowest layer index of its dependencies
        # and subtracting 1
        # If a vertex has no dependencies, it will be placed in the first layer
        # If a vertex has dependencies, it will be placed in the lowest layer index of its dependencies
        # minus 1
        for vertex_id, deps in self.successor_map.items():
            indexes = [vertex_to_layer[dep] for dep in deps if dep in vertex_to_layer]
            new_layer_index = max(min(indexes, default=0) - 1, 0)
            new_layer_index_map[vertex_id] = new_layer_index

        for layer_index, layer in enumerate(initial_layers):
            for vertex_id in layer:
                # Place the vertex in the highest possible layer where its dependencies are met
                new_layer_index = new_layer_index_map[vertex_id]
                if new_layer_index > layer_index:
                    refined_layers[new_layer_index].append(vertex_id)
                    vertex_to_layer[vertex_id] = new_layer_index
                else:
                    refined_layers[layer_index].append(vertex_id)

        # Remove empty layers if any
        refined_layers = [layer for layer in refined_layers if layer]

        return refined_layers

    def sort_chat_inputs_first(self, vertices_layers: List[List[str]]) -> List[List[str]]:
        chat_inputs_first = []
        for layer in vertices_layers:
            for vertex_id in layer:
                if "ChatInput" in vertex_id:
                    # Remove the ChatInput from the layer
                    layer.remove(vertex_id)
                    chat_inputs_first.append(vertex_id)
        if not chat_inputs_first:
            return vertices_layers

        vertices_layers = [chat_inputs_first] + vertices_layers

        return vertices_layers

    def sort_layer_by_dependency(self, vertices_layers: List[List[str]]) -> List[List[str]]:
        """Sorts the vertices in each layer by dependency, ensuring no vertex depends on a subsequent vertex."""
        sorted_layers = []

        for layer in vertices_layers:
            sorted_layer = self._sort_single_layer_by_dependency(layer)
            sorted_layers.append(sorted_layer)

        return sorted_layers

    def _sort_single_layer_by_dependency(self, layer: List[str]) -> List[str]:
        """Sorts a single layer by dependency using a stable sorting method."""
        # Build a map of each vertex to its index in the layer for quick lookup.
        index_map = {vertex: index for index, vertex in enumerate(layer)}
        # Create a sorted copy of the layer based on dependency order.
        sorted_layer = sorted(layer, key=lambda vertex: self._max_dependency_index(vertex, index_map), reverse=True)

        return sorted_layer

    def _max_dependency_index(self, vertex_id: str, index_map: Dict[str, int]) -> int:
        """Finds the highest index a given vertex's dependencies occupy in the same layer."""
        vertex = self.get_vertex(vertex_id)
        max_index = -1
        for successor in vertex.successors:  # Assuming vertex.successors is a list of successor vertex identifiers.
            if successor.id in index_map:
                max_index = max(max_index, index_map[successor.id])
        return max_index

    def __to_dict(self) -> Dict[str, Dict[str, List[str]]]:
        """Converts the graph to a dictionary."""
        result: Dict = dict()
        for vertex in self.vertices:
            vertex_id = vertex.id
            sucessors = [i.id for i in self.get_all_successors(vertex)]
            predecessors = [i.id for i in self.get_predecessors(vertex)]
            result |= {vertex_id: {"successors": sucessors, "predecessors": predecessors}}
        return result

    def __filter_vertices(self, vertex_id: str, is_start: bool = False):
        dictionaryized_graph = self.__to_dict()
        vertex_ids = sort_up_to_vertex(dictionaryized_graph, vertex_id, is_start)
        return [self.get_vertex(vertex_id) for vertex_id in vertex_ids]

    def sort_vertices(
        self,
        stop_component_id: Optional[str] = None,
        start_component_id: Optional[str] = None,
    ) -> List[str]:
        """Sorts the vertices in the graph."""
        self.mark_all_vertices("ACTIVE")
        if stop_component_id is not None:
            self.stop_vertex = stop_component_id
            vertices = self.__filter_vertices(stop_component_id)

        elif start_component_id:
            vertices = self.__filter_vertices(start_component_id, is_start=True)

        else:
            vertices = self.vertices
            # without component_id we are probably running in the chat
            # so we want to pick only graphs that start with ChatInput or
            # TextInput

        vertices_layers = self.layered_topological_sort(vertices)
        vertices_layers = self.sort_by_avg_build_time(vertices_layers)
        # vertices_layers = self.sort_chat_inputs_first(vertices_layers)
        # Now we should sort each layer in a way that we make sure
        # vertex V does not depend on vertex V+1
        vertices_layers = self.sort_layer_by_dependency(vertices_layers)
        self.increment_run_count()
        self._sorted_vertices_layers = vertices_layers
        first_layer = vertices_layers[0]
        # save the only the rest
        self.vertices_layers = vertices_layers[1:]
        self.vertices_to_run = {vertex_id for vertex_id in chain.from_iterable(vertices_layers)}
        self.build_run_map()
        # Return just the first layer
        self._first_layer = first_layer
        return first_layer

    def sort_interface_components_first(self, vertices_layers: List[List[str]]) -> List[List[str]]:
        """Sorts the vertices in the graph so that vertices containing ChatInput or ChatOutput come first."""

        def contains_interface_component(vertex):
            return any(component.value in vertex for component in InterfaceComponentTypes)

        # Sort each inner list so that vertices containing ChatInput or ChatOutput come first
        sorted_vertices = [
            sorted(
                inner_list,
                key=lambda vertex: not contains_interface_component(vertex),
            )
            for inner_list in vertices_layers
        ]
        return sorted_vertices

    def sort_by_avg_build_time(self, vertices_layers: List[List[str]]) -> List[List[str]]:
        """Sorts the vertices in the graph so that vertices with the lowest average build time come first."""

        def sort_layer_by_avg_build_time(vertices_ids: List[str]) -> List[str]:
            """Sorts the vertices in the graph so that vertices with the lowest average build time come first."""
            if len(vertices_ids) == 1:
                return vertices_ids
            vertices_ids.sort(key=lambda vertex_id: self.get_vertex(vertex_id).avg_build_time)

            return vertices_ids

        sorted_vertices = [sort_layer_by_avg_build_time(layer) for layer in vertices_layers]
        return sorted_vertices

    def is_vertex_runnable(self, vertex_id: str) -> bool:
        """Returns whether a vertex is runnable."""
        is_active = self.get_vertex(vertex_id).is_active()
        return self.run_manager.is_vertex_runnable(vertex_id, is_active)

    def build_run_map(self):
        """
        Builds the run map for the graph.

        This method is responsible for building the run map for the graph,
        which maps each node in the graph to its corresponding run function.

        Returns:
            None
        """
        self.run_manager.build_run_map(predecessor_map=self.predecessor_map, vertices_to_run=self.vertices_to_run)

    def find_runnable_predecessors_for_successors(self, vertex_id: str) -> List[str]:
        """
        For each successor of the current vertex, find runnable predecessors if any.
        This checks the direct predecessors of each successor to identify any that are
        immediately runnable, expanding the search to ensure progress can be made.
        """
        runnable_vertices = []
        for successor_id in self.run_manager.run_map.get(vertex_id, []):
            runnable_vertices.extend(self.find_runnable_predecessors_for_successor(successor_id))

        return runnable_vertices

    def find_runnable_predecessors_for_successor(self, vertex_id: str) -> List[str]:
        runnable_vertices = []
        visited = set()

        def find_runnable_predecessors(predecessor: "Vertex"):
            predecessor_id = predecessor.id
            if predecessor_id in visited:
                return
            visited.add(predecessor_id)
            is_active = self.get_vertex(predecessor_id).is_active()
            if self.run_manager.is_vertex_runnable(predecessor_id, is_active):
                runnable_vertices.append(predecessor_id)
            else:
                for pred_pred_id in self.run_manager.run_predecessors.get(predecessor_id, []):
                    find_runnable_predecessors(self.get_vertex(pred_pred_id))

        for predecessor_id in self.run_manager.run_predecessors.get(vertex_id, []):
            find_runnable_predecessors(self.get_vertex(predecessor_id))
        return runnable_vertices

    def remove_from_predecessors(self, vertex_id: str):
        self.run_manager.remove_from_predecessors(vertex_id)

    def remove_vertex_from_runnables(self, vertex_id: str):
        self.run_manager.remove_vertex_from_runnables(vertex_id)

    def get_top_level_vertices(self, vertices_ids):
        """
        Retrieves the top-level vertices from the given graph based on the provided vertex IDs.

        Args:
            vertices_ids (list): A list of vertex IDs.

        Returns:
            list: A list of top-level vertex IDs.

        """
        top_level_vertices = []
        for vertex_id in vertices_ids:
            vertex = self.get_vertex(vertex_id)
            if vertex.parent_is_top_level:
                top_level_vertices.append(vertex.parent_node_id)
            else:
                top_level_vertices.append(vertex_id)
        return top_level_vertices

    def build_in_degree(self, edges: List[ContractEdge]) -> Dict[str, int]:
        in_degree: Dict[str, int] = defaultdict(int)
        for edge in edges:
            in_degree[edge.target_id] += 1
        return in_degree

    def build_adjacency_maps(self, edges: List[ContractEdge]) -> Tuple[Dict[str, List[str]], Dict[str, List[str]]]:
        """Returns the adjacency maps for the graph."""
        predecessor_map: dict[str, list[str]] = defaultdict(list)
        successor_map: dict[str, list[str]] = defaultdict(list)
        for edge in edges:
            predecessor_map[edge.target_id].append(edge.source_id)
            successor_map[edge.source_id].append(edge.target_id)
        return predecessor_map, successor_map<|MERGE_RESOLUTION|>--- conflicted
+++ resolved
@@ -1213,15 +1213,9 @@
                     next_runnable_vertices.remove(v_id)
                 else:
                     self.run_manager.add_to_vertices_being_run(next_v_id)
-<<<<<<< HEAD
             if cache and self.flow_id is not None:
                 set_cache_coro = partial(get_chat_service().set_cache, key=self.flow_id)
                 await set_cache_coro(data=self, lock=lock)
-=======
-            if cache and self.flow_id:
-                set_cache_coro = partial(get_chat_service().set_cache, self.flow_id)
-                await set_cache_coro(self, lock)
->>>>>>> ca68414e
         return next_runnable_vertices
 
     async def _execute_tasks(self, tasks: List[asyncio.Task], lock: asyncio.Lock) -> List[str]:
