# from langflow.field_typing import Data
import asyncio
from contextlib import AsyncExitStack

import httpx
from langchain_core.tools import StructuredTool
from mcp import ClientSession, types
from mcp.client.sse import sse_client

from langflow.base.mcp.util import create_input_schema_from_json_schema, create_tool_coroutine, create_tool_func
from langflow.custom import Component
from langflow.field_typing import Tool
from langflow.io import MessageTextInput, Output

# Define constant for status code
HTTP_TEMPORARY_REDIRECT = 307


class MCPSseClient:
    def __init__(self):
        # Initialize session and client objects
        self.write = None
        self.sse = None
        self.session: ClientSession | None = None
        self.exit_stack = AsyncExitStack()

    async def pre_check_redirect(self, url: str):
        """Check if the URL responds with a 307 Redirect."""
        async with httpx.AsyncClient(follow_redirects=False) as client:
            response = await client.request("HEAD", url)
            if response.status_code == HTTP_TEMPORARY_REDIRECT:
                return response.headers.get("Location")  # Return the redirect URL
        return url  # Return the original URL if no redirect

    async def _connect_with_timeout(
        self, url: str, headers: dict[str, str] | None, timeout_seconds: int, sse_read_timeout_seconds: int
    ):
        sse_transport = await self.exit_stack.enter_async_context(
            sse_client(url, headers, timeout_seconds, sse_read_timeout_seconds)
        )
        self.sse, self.write = sse_transport
        self.session = await self.exit_stack.enter_async_context(ClientSession(self.sse, self.write))
        await self.session.initialize()

    async def connect_to_server(
        self, url: str, headers: dict[str, str] | None, timeout_seconds: int = 500, sse_read_timeout_seconds: int = 500
    ):
        if headers is None:
            headers = {}
        url = await self.pre_check_redirect(url)
<<<<<<< HEAD

=======
>>>>>>> b8c10074
        try:
            await asyncio.wait_for(
                self._connect_with_timeout(url, headers, timeout_seconds, sse_read_timeout_seconds),
                timeout=timeout_seconds,
            )
            # List available tools
            if self.session is None:
                msg = "Session not initialized"
                raise ValueError(msg)
            response = await self.session.list_tools()
        except asyncio.TimeoutError as err:
            error_message = f"Connection to {url} timed out after {timeout_seconds} seconds"
            raise TimeoutError(error_message) from err
<<<<<<< HEAD
        return response.tools
=======
        else:  # Only executed if no TimeoutError
            return response.tools
>>>>>>> b8c10074

    async def _connect_with_timeout(
        self, url: str, headers: dict[str, str] | None, timeout_seconds: int, sse_read_timeout_seconds: int
    ):
        sse_transport = await self.exit_stack.enter_async_context(
            sse_client(url, headers, timeout_seconds, sse_read_timeout_seconds)
        )
        self.sse, self.write = sse_transport
        self.session = await self.exit_stack.enter_async_context(ClientSession(self.sse, self.write))
        await self.session.initialize()


class MCPSse(Component):
    client = MCPSseClient()
    tools = types.ListToolsResult
    tool_names = [str]
    display_name = "MCP Tools (SSE)"
    description = "Connects to an MCP server over SSE and exposes it's tools as langflow tools to be used by an Agent."
    documentation: str = "https://docs.langflow.org/components-custom-components"
    icon = "code"
    name = "MCPSse"

    inputs = [
        MessageTextInput(
            name="url",
            display_name="mcp sse url",
            info="sse url",
            value="http://localhost:7860/api/v1/mcp/sse",
            tool_mode=True,
        ),
    ]

    outputs = [
        Output(display_name="Tools", name="tools", method="build_output"),
    ]

    async def build_output(self) -> list[Tool]:
        if self.client.session is None:
            self.tools = await self.client.connect_to_server(self.url, {})

        tool_list = []

        for tool in self.tools:
            args_schema = create_input_schema_from_json_schema(tool.inputSchema)
            tool_list.append(
                StructuredTool(
                    name=tool.name,  # maybe format this
                    description=tool.description,
                    args_schema=args_schema,
<<<<<<< HEAD
=======
                    coroutine=create_tool_coroutine(tool.name, args_schema, self.client.session),
>>>>>>> b8c10074
                    func=create_tool_func(tool.name, self.client.session),
                    coroutine=create_tool_coroutine(tool.name, args_schema, self.client.session),
                )
            )

        self.tool_names = [tool.name for tool in self.tools]
        return tool_list<|MERGE_RESOLUTION|>--- conflicted
+++ resolved
@@ -48,10 +48,6 @@
         if headers is None:
             headers = {}
         url = await self.pre_check_redirect(url)
-<<<<<<< HEAD
-
-=======
->>>>>>> b8c10074
         try:
             await asyncio.wait_for(
                 self._connect_with_timeout(url, headers, timeout_seconds, sse_read_timeout_seconds),
@@ -65,12 +61,7 @@
         except asyncio.TimeoutError as err:
             error_message = f"Connection to {url} timed out after {timeout_seconds} seconds"
             raise TimeoutError(error_message) from err
-<<<<<<< HEAD
         return response.tools
-=======
-        else:  # Only executed if no TimeoutError
-            return response.tools
->>>>>>> b8c10074
 
     async def _connect_with_timeout(
         self, url: str, headers: dict[str, str] | None, timeout_seconds: int, sse_read_timeout_seconds: int
@@ -120,10 +111,6 @@
                     name=tool.name,  # maybe format this
                     description=tool.description,
                     args_schema=args_schema,
-<<<<<<< HEAD
-=======
-                    coroutine=create_tool_coroutine(tool.name, args_schema, self.client.session),
->>>>>>> b8c10074
                     func=create_tool_func(tool.name, self.client.session),
                     coroutine=create_tool_coroutine(tool.name, args_schema, self.client.session),
                 )
