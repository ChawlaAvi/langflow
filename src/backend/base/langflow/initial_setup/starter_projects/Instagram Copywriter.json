{
  "data": {
    "edges": [
      {
        "animated": false,
        "className": "",
        "data": {
          "sourceHandle": {
            "dataType": "TextInput",
            "id": "TextInput-jcEYO",
            "name": "text",
            "output_types": [
              "Message"
            ]
          },
          "targetHandle": {
            "fieldName": "guidelines",
<<<<<<< HEAD
            "id": "Prompt-jlObO",
=======
            "id": "Prompt-5uTbs",
>>>>>>> 7b3dc0b4
            "inputTypes": [
              "Message",
              "Text"
            ],
            "type": "str"
          }
        },
        "id": "reactflow__edge-TextInput-jcEYO{œdataTypeœ:œTextInputœ,œidœ:œTextInput-jcEYOœ,œnameœ:œtextœ,œoutput_typesœ:[œMessageœ]}-Prompt-5uTbs{œfieldNameœ:œguidelinesœ,œidœ:œPrompt-5uTbsœ,œinputTypesœ:[œMessageœ,œTextœ],œtypeœ:œstrœ}",
        "source": "TextInput-jcEYO",
        "sourceHandle": "{œdataTypeœ: œTextInputœ, œidœ: œTextInput-jcEYOœ, œnameœ: œtextœ, œoutput_typesœ: [œMessageœ]}",
        "target": "Prompt-5uTbs",
        "targetHandle": "{œfieldNameœ: œguidelinesœ, œidœ: œPrompt-5uTbsœ, œinputTypesœ: [œMessageœ, œTextœ], œtypeœ: œstrœ}"
      },
      {
        "animated": false,
        "className": "",
        "data": {
          "sourceHandle": {
            "dataType": "ChatInput",
            "id": "ChatInput-RiIAB",
            "name": "message",
            "output_types": [
              "Message"
            ]
          },
          "targetHandle": {
            "fieldName": "input_value",
<<<<<<< HEAD
            "id": "Agent-NNcr1",
=======
            "id": "Agent-nxMr2",
>>>>>>> 7b3dc0b4
            "inputTypes": [
              "Message"
            ],
            "type": "str"
          }
        },
        "id": "reactflow__edge-ChatInput-RiIAB{œdataTypeœ:œChatInputœ,œidœ:œChatInput-RiIABœ,œnameœ:œmessageœ,œoutput_typesœ:[œMessageœ]}-Agent-nxMr2{œfieldNameœ:œinput_valueœ,œidœ:œAgent-nxMr2œ,œinputTypesœ:[œMessageœ],œtypeœ:œstrœ}",
        "source": "ChatInput-RiIAB",
        "sourceHandle": "{œdataTypeœ: œChatInputœ, œidœ: œChatInput-RiIABœ, œnameœ: œmessageœ, œoutput_typesœ: [œMessageœ]}",
        "target": "Agent-nxMr2",
        "targetHandle": "{œfieldNameœ: œinput_valueœ, œidœ: œAgent-nxMr2œ, œinputTypesœ: [œMessageœ], œtypeœ: œstrœ}"
      },
      {
        "animated": false,
        "className": "",
        "data": {
          "sourceHandle": {
            "dataType": "Agent",
            "id": "Agent-nxMr2",
            "name": "response",
            "output_types": [
              "Message"
            ]
          },
          "targetHandle": {
            "fieldName": "context",
<<<<<<< HEAD
            "id": "Prompt-jlObO",
=======
            "id": "Prompt-5uTbs",
>>>>>>> 7b3dc0b4
            "inputTypes": [
              "Message",
              "Text"
            ],
<<<<<<< HEAD
            "type": "str"
          }
        },
        "id": "reactflow__edge-Agent-NNcr1{œdataTypeœ:œAgentœ,œidœ:œAgent-NNcr1œ,œnameœ:œresponseœ,œoutput_typesœ:[œMessageœ]}-Prompt-jlObO{œfieldNameœ:œcontextœ,œidœ:œPrompt-jlObOœ,œinputTypesœ:[œMessageœ,œTextœ],œtypeœ:œstrœ}",
        "source": "Agent-NNcr1",
        "sourceHandle": "{œdataTypeœ: œAgentœ, œidœ: œAgent-NNcr1œ, œnameœ: œresponseœ, œoutput_typesœ: [œMessageœ]}",
        "target": "Prompt-jlObO",
        "targetHandle": "{œfieldNameœ: œcontextœ, œidœ: œPrompt-jlObOœ, œinputTypesœ: [œMessageœ, œTextœ], œtypeœ: œstrœ}"
      },
      {
        "animated": false,
        "className": "",
        "data": {
          "sourceHandle": {
            "dataType": "Prompt",
            "id": "Prompt-HtPaM",
            "name": "prompt",
            "output_types": [
              "Message"
            ]
          },
          "targetHandle": {
            "fieldName": "input_value",
            "id": "ChatOutput-L2u2A",
            "inputTypes": [
              "Message"
            ],
=======
>>>>>>> 7b3dc0b4
            "type": "str"
          }
        },
        "id": "reactflow__edge-Agent-nxMr2{œdataTypeœ:œAgentœ,œidœ:œAgent-nxMr2œ,œnameœ:œresponseœ,œoutput_typesœ:[œMessageœ]}-Prompt-5uTbs{œfieldNameœ:œcontextœ,œidœ:œPrompt-5uTbsœ,œinputTypesœ:[œMessageœ,œTextœ],œtypeœ:œstrœ}",
        "source": "Agent-nxMr2",
        "sourceHandle": "{œdataTypeœ: œAgentœ, œidœ: œAgent-nxMr2œ, œnameœ: œresponseœ, œoutput_typesœ: [œMessageœ]}",
        "target": "Prompt-5uTbs",
        "targetHandle": "{œfieldNameœ: œcontextœ, œidœ: œPrompt-5uTbsœ, œinputTypesœ: [œMessageœ, œTextœ], œtypeœ: œstrœ}"
      },
      {
        "className": "",
        "data": {
          "sourceHandle": {
            "dataType": "TavilySearchComponent",
            "id": "TavilySearchComponent-XbcIl",
            "name": "component_as_tool",
            "output_types": [
              "Tool"
            ]
          },
          "targetHandle": {
            "fieldName": "tools",
<<<<<<< HEAD
            "id": "Agent-NNcr1",
=======
            "id": "Agent-nxMr2",
>>>>>>> 7b3dc0b4
            "inputTypes": [
              "Tool"
            ],
            "type": "other"
          }
        },
        "id": "reactflow__edge-TavilySearchComponent-XbcIl{œdataTypeœ:œTavilySearchComponentœ,œidœ:œTavilySearchComponent-XbcIlœ,œnameœ:œcomponent_as_toolœ,œoutput_typesœ:[œToolœ]}-Agent-nxMr2{œfieldNameœ:œtoolsœ,œidœ:œAgent-nxMr2œ,œinputTypesœ:[œToolœ],œtypeœ:œotherœ}",
        "source": "TavilySearchComponent-XbcIl",
        "sourceHandle": "{œdataTypeœ: œTavilySearchComponentœ, œidœ: œTavilySearchComponent-XbcIlœ, œnameœ: œcomponent_as_toolœ, œoutput_typesœ: [œToolœ]}",
        "target": "Agent-nxMr2",
        "targetHandle": "{œfieldNameœ: œtoolsœ, œidœ: œAgent-nxMr2œ, œinputTypesœ: [œToolœ], œtypeœ: œotherœ}"
      },
      {
        "className": "",
        "data": {
          "sourceHandle": {
            "dataType": "Prompt",
            "id": "Prompt-5uTbs",
            "name": "prompt",
            "output_types": [
              "Message"
            ]
          },
          "targetHandle": {
            "fieldName": "input_value",
<<<<<<< HEAD
            "id": "OpenAIModel-qQ00F",
=======
            "id": "OpenAIModel-BUxp5",
>>>>>>> 7b3dc0b4
            "inputTypes": [
              "Message"
            ],
            "type": "str"
          }
        },
        "id": "reactflow__edge-Prompt-5uTbs{œdataTypeœ:œPromptœ,œidœ:œPrompt-5uTbsœ,œnameœ:œpromptœ,œoutput_typesœ:[œMessageœ]}-OpenAIModel-BUxp5{œfieldNameœ:œinput_valueœ,œidœ:œOpenAIModel-BUxp5œ,œinputTypesœ:[œMessageœ],œtypeœ:œstrœ}",
        "source": "Prompt-5uTbs",
        "sourceHandle": "{œdataTypeœ: œPromptœ, œidœ: œPrompt-5uTbsœ, œnameœ: œpromptœ, œoutput_typesœ: [œMessageœ]}",
        "target": "OpenAIModel-BUxp5",
        "targetHandle": "{œfieldNameœ: œinput_valueœ, œidœ: œOpenAIModel-BUxp5œ, œinputTypesœ: [œMessageœ], œtypeœ: œstrœ}"
      },
      {
        "className": "",
        "data": {
          "sourceHandle": {
            "dataType": "OpenAIModel",
            "id": "OpenAIModel-BUxp5",
            "name": "text_output",
            "output_types": [
              "Message"
            ]
          },
          "targetHandle": {
            "fieldName": "post",
<<<<<<< HEAD
            "id": "Prompt-qF4uD",
=======
            "id": "Prompt-vNJrn",
>>>>>>> 7b3dc0b4
            "inputTypes": [
              "Message",
              "Text"
            ],
            "type": "str"
          }
        },
        "id": "reactflow__edge-OpenAIModel-BUxp5{œdataTypeœ:œOpenAIModelœ,œidœ:œOpenAIModel-BUxp5œ,œnameœ:œtext_outputœ,œoutput_typesœ:[œMessageœ]}-Prompt-vNJrn{œfieldNameœ:œpostœ,œidœ:œPrompt-vNJrnœ,œinputTypesœ:[œMessageœ,œTextœ],œtypeœ:œstrœ}",
        "source": "OpenAIModel-BUxp5",
        "sourceHandle": "{œdataTypeœ: œOpenAIModelœ, œidœ: œOpenAIModel-BUxp5œ, œnameœ: œtext_outputœ, œoutput_typesœ: [œMessageœ]}",
        "target": "Prompt-vNJrn",
        "targetHandle": "{œfieldNameœ: œpostœ, œidœ: œPrompt-vNJrnœ, œinputTypesœ: [œMessageœ, œTextœ], œtypeœ: œstrœ}"
      },
      {
        "className": "",
        "data": {
          "sourceHandle": {
            "dataType": "OpenAIModel",
            "id": "OpenAIModel-BUxp5",
            "name": "text_output",
            "output_types": [
              "Message"
            ]
          },
          "targetHandle": {
            "fieldName": "post",
<<<<<<< HEAD
            "id": "Prompt-HtPaM",
=======
            "id": "Prompt-kfn20",
>>>>>>> 7b3dc0b4
            "inputTypes": [
              "Message",
              "Text"
            ],
            "type": "str"
          }
        },
        "id": "reactflow__edge-OpenAIModel-BUxp5{œdataTypeœ:œOpenAIModelœ,œidœ:œOpenAIModel-BUxp5œ,œnameœ:œtext_outputœ,œoutput_typesœ:[œMessageœ]}-Prompt-kfn20{œfieldNameœ:œpostœ,œidœ:œPrompt-kfn20œ,œinputTypesœ:[œMessageœ,œTextœ],œtypeœ:œstrœ}",
        "source": "OpenAIModel-BUxp5",
        "sourceHandle": "{œdataTypeœ: œOpenAIModelœ, œidœ: œOpenAIModel-BUxp5œ, œnameœ: œtext_outputœ, œoutput_typesœ: [œMessageœ]}",
        "target": "Prompt-kfn20",
        "targetHandle": "{œfieldNameœ: œpostœ, œidœ: œPrompt-kfn20œ, œinputTypesœ: [œMessageœ, œTextœ], œtypeœ: œstrœ}"
      },
      {
        "className": "",
        "data": {
          "sourceHandle": {
            "dataType": "Prompt",
            "id": "Prompt-vNJrn",
            "name": "prompt",
            "output_types": [
              "Message"
            ]
          },
          "targetHandle": {
            "fieldName": "input_value",
<<<<<<< HEAD
            "id": "OpenAIModel-vHqv4",
=======
            "id": "OpenAIModel-EuPBl",
>>>>>>> 7b3dc0b4
            "inputTypes": [
              "Message"
            ],
            "type": "str"
          }
        },
        "id": "reactflow__edge-Prompt-vNJrn{œdataTypeœ:œPromptœ,œidœ:œPrompt-vNJrnœ,œnameœ:œpromptœ,œoutput_typesœ:[œMessageœ]}-OpenAIModel-EuPBl{œfieldNameœ:œinput_valueœ,œidœ:œOpenAIModel-EuPBlœ,œinputTypesœ:[œMessageœ],œtypeœ:œstrœ}",
        "source": "Prompt-vNJrn",
        "sourceHandle": "{œdataTypeœ: œPromptœ, œidœ: œPrompt-vNJrnœ, œnameœ: œpromptœ, œoutput_typesœ: [œMessageœ]}",
        "target": "OpenAIModel-EuPBl",
        "targetHandle": "{œfieldNameœ: œinput_valueœ, œidœ: œOpenAIModel-EuPBlœ, œinputTypesœ: [œMessageœ], œtypeœ: œstrœ}"
      },
      {
        "className": "",
        "data": {
          "sourceHandle": {
            "dataType": "OpenAIModel",
            "id": "OpenAIModel-EuPBl",
            "name": "text_output",
            "output_types": [
              "Message"
            ]
          },
          "targetHandle": {
            "fieldName": "image_description",
<<<<<<< HEAD
            "id": "Prompt-HtPaM",
=======
            "id": "Prompt-kfn20",
>>>>>>> 7b3dc0b4
            "inputTypes": [
              "Message",
              "Text"
            ],
            "type": "str"
          }
        },
        "id": "reactflow__edge-OpenAIModel-EuPBl{œdataTypeœ:œOpenAIModelœ,œidœ:œOpenAIModel-EuPBlœ,œnameœ:œtext_outputœ,œoutput_typesœ:[œMessageœ]}-Prompt-kfn20{œfieldNameœ:œimage_descriptionœ,œidœ:œPrompt-kfn20œ,œinputTypesœ:[œMessageœ,œTextœ],œtypeœ:œstrœ}",
        "source": "OpenAIModel-EuPBl",
        "sourceHandle": "{œdataTypeœ: œOpenAIModelœ, œidœ: œOpenAIModel-EuPBlœ, œnameœ: œtext_outputœ, œoutput_typesœ: [œMessageœ]}",
        "target": "Prompt-kfn20",
        "targetHandle": "{œfieldNameœ: œimage_descriptionœ, œidœ: œPrompt-kfn20œ, œinputTypesœ: [œMessageœ, œTextœ], œtypeœ: œstrœ}"
      },
      {
        "data": {
          "sourceHandle": {
            "dataType": "Prompt",
            "id": "Prompt-kfn20",
            "name": "prompt",
            "output_types": [
              "Message"
            ]
          },
          "targetHandle": {
            "fieldName": "input_value",
            "id": "ChatOutput-AZo3Y",
            "inputTypes": [
              "Data",
              "DataFrame",
              "Message"
            ],
            "type": "str"
          }
        },
        "id": "xy-edge__Prompt-kfn20{œdataTypeœ:œPromptœ,œidœ:œPrompt-kfn20œ,œnameœ:œpromptœ,œoutput_typesœ:[œMessageœ]}-ChatOutput-AZo3Y{œfieldNameœ:œinput_valueœ,œidœ:œChatOutput-AZo3Yœ,œinputTypesœ:[œDataœ,œDataFrameœ,œMessageœ],œtypeœ:œstrœ}",
        "source": "Prompt-kfn20",
        "sourceHandle": "{œdataTypeœ: œPromptœ, œidœ: œPrompt-kfn20œ, œnameœ: œpromptœ, œoutput_typesœ: [œMessageœ]}",
        "target": "ChatOutput-AZo3Y",
        "targetHandle": "{œfieldNameœ: œinput_valueœ, œidœ: œChatOutput-AZo3Yœ, œinputTypesœ: [œDataœ, œDataFrameœ, œMessageœ], œtypeœ: œstrœ}"
      }
    ],
    "nodes": [
      {
        "data": {
          "id": "ChatInput-RiIAB",
          "node": {
            "base_classes": [
              "Message"
            ],
            "beta": false,
            "conditional_paths": [],
            "custom_fields": {},
            "description": "Get chat inputs from the Playground.",
            "display_name": "Chat Input",
            "documentation": "",
            "edited": false,
            "field_order": [
              "input_value",
              "should_store_message",
              "sender",
              "sender_name",
              "session_id",
              "files",
              "background_color",
              "chat_icon",
              "text_color"
            ],
            "frozen": false,
            "icon": "MessagesSquare",
            "legacy": false,
            "lf_version": "1.1.1",
            "metadata": {},
            "output_types": [],
            "outputs": [
              {
                "allows_loop": false,
                "cache": true,
                "display_name": "Message",
                "method": "message_response",
                "name": "message",
                "selected": "Message",
                "tool_mode": true,
                "types": [
                  "Message"
                ],
<<<<<<< HEAD
                "value": "__UNDEFINED__"
              },
              {
                "allows_loop": false,
                "cache": true,
                "display_name": "Toolset",
                "method": "to_toolkit",
                "name": "component_as_tool",
                "selected": "Tool",
                "tool_mode": true,
                "types": [
                  "Tool"
                ],
=======
>>>>>>> 7b3dc0b4
                "value": "__UNDEFINED__"
              }
            ],
            "pinned": false,
            "template": {
              "_type": "Component",
              "background_color": {
                "_input_type": "MessageTextInput",
                "advanced": true,
                "display_name": "Background Color",
                "dynamic": false,
                "info": "The background color of the icon.",
                "input_types": [
                  "Message"
                ],
                "list": false,
                "load_from_db": false,
                "name": "background_color",
                "placeholder": "",
                "required": false,
                "show": true,
                "title_case": false,
                "trace_as_input": true,
                "trace_as_metadata": true,
                "type": "str",
                "value": ""
              },
              "chat_icon": {
                "_input_type": "MessageTextInput",
                "advanced": true,
                "display_name": "Icon",
                "dynamic": false,
                "info": "The icon of the message.",
                "input_types": [
                  "Message"
                ],
                "list": false,
                "load_from_db": false,
                "name": "chat_icon",
                "placeholder": "",
                "required": false,
                "show": true,
                "title_case": false,
                "trace_as_input": true,
                "trace_as_metadata": true,
                "type": "str",
                "value": ""
              },
              "code": {
                "advanced": true,
                "dynamic": true,
                "fileTypes": [],
                "file_path": "",
                "info": "",
                "list": false,
                "load_from_db": false,
                "multiline": true,
                "name": "code",
                "password": false,
                "placeholder": "",
                "required": true,
                "show": true,
                "title_case": false,
                "type": "code",
                "value": "from langflow.base.data.utils import IMG_FILE_TYPES, TEXT_FILE_TYPES\nfrom langflow.base.io.chat import ChatComponent\nfrom langflow.inputs import BoolInput\nfrom langflow.io import (\n    DropdownInput,\n    FileInput,\n    MessageTextInput,\n    MultilineInput,\n    Output,\n)\nfrom langflow.schema.message import Message\nfrom langflow.utils.constants import (\n    MESSAGE_SENDER_AI,\n    MESSAGE_SENDER_NAME_USER,\n    MESSAGE_SENDER_USER,\n)\n\n\nclass ChatInput(ChatComponent):\n    display_name = \"Chat Input\"\n    description = \"Get chat inputs from the Playground.\"\n    icon = \"MessagesSquare\"\n    name = \"ChatInput\"\n    minimized = True\n\n    inputs = [\n        MultilineInput(\n            name=\"input_value\",\n            display_name=\"Text\",\n            value=\"\",\n            info=\"Message to be passed as input.\",\n            input_types=[],\n        ),\n        BoolInput(\n            name=\"should_store_message\",\n            display_name=\"Store Messages\",\n            info=\"Store the message in the history.\",\n            value=True,\n            advanced=True,\n        ),\n        DropdownInput(\n            name=\"sender\",\n            display_name=\"Sender Type\",\n            options=[MESSAGE_SENDER_AI, MESSAGE_SENDER_USER],\n            value=MESSAGE_SENDER_USER,\n            info=\"Type of sender.\",\n            advanced=True,\n        ),\n        MessageTextInput(\n            name=\"sender_name\",\n            display_name=\"Sender Name\",\n            info=\"Name of the sender.\",\n            value=MESSAGE_SENDER_NAME_USER,\n            advanced=True,\n        ),\n        MessageTextInput(\n            name=\"session_id\",\n            display_name=\"Session ID\",\n            info=\"The session ID of the chat. If empty, the current session ID parameter will be used.\",\n            advanced=True,\n        ),\n        FileInput(\n            name=\"files\",\n            display_name=\"Files\",\n            file_types=TEXT_FILE_TYPES + IMG_FILE_TYPES,\n            info=\"Files to be sent with the message.\",\n            advanced=True,\n            is_list=True,\n        ),\n        MessageTextInput(\n            name=\"background_color\",\n            display_name=\"Background Color\",\n            info=\"The background color of the icon.\",\n            advanced=True,\n        ),\n        MessageTextInput(\n            name=\"chat_icon\",\n            display_name=\"Icon\",\n            info=\"The icon of the message.\",\n            advanced=True,\n        ),\n        MessageTextInput(\n            name=\"text_color\",\n            display_name=\"Text Color\",\n            info=\"The text color of the name\",\n            advanced=True,\n        ),\n    ]\n    outputs = [\n        Output(display_name=\"Message\", name=\"message\", method=\"message_response\"),\n    ]\n\n    async def message_response(self) -> Message:\n        background_color = self.background_color\n        text_color = self.text_color\n        icon = self.chat_icon\n\n        message = await Message.create(\n            text=self.input_value,\n            sender=self.sender,\n            sender_name=self.sender_name,\n            session_id=self.session_id,\n            files=self.files,\n            properties={\n                \"background_color\": background_color,\n                \"text_color\": text_color,\n                \"icon\": icon,\n            },\n        )\n        if self.session_id and isinstance(message, Message) and self.should_store_message:\n            stored_message = await self.send_message(\n                message,\n            )\n            self.message.value = stored_message\n            message = stored_message\n\n        self.status = message\n        return message\n"
              },
              "files": {
                "_input_type": "FileInput",
                "advanced": true,
                "display_name": "Files",
                "dynamic": false,
                "fileTypes": [
                  "txt",
                  "md",
                  "mdx",
                  "csv",
                  "json",
                  "yaml",
                  "yml",
                  "xml",
                  "html",
                  "htm",
                  "pdf",
                  "docx",
                  "py",
                  "sh",
                  "sql",
                  "js",
                  "ts",
                  "tsx",
                  "jpg",
                  "jpeg",
                  "png",
                  "bmp",
                  "image"
                ],
                "file_path": "",
                "info": "Files to be sent with the message.",
                "list": true,
                "name": "files",
                "placeholder": "",
                "required": false,
                "show": true,
                "title_case": false,
                "trace_as_metadata": true,
                "type": "file",
                "value": ""
              },
              "input_value": {
                "_input_type": "MultilineInput",
                "advanced": false,
                "display_name": "Text",
                "dynamic": false,
                "info": "Message to be passed as input.",
                "input_types": [],
                "list": false,
                "load_from_db": false,
                "multiline": true,
                "name": "input_value",
                "placeholder": "",
                "required": false,
                "show": true,
                "title_case": false,
                "trace_as_input": true,
                "trace_as_metadata": true,
                "type": "str",
                "value": "Create a Langflow post"
              },
              "sender": {
                "_input_type": "DropdownInput",
                "advanced": true,
                "combobox": false,
                "display_name": "Sender Type",
                "dynamic": false,
                "info": "Type of sender.",
                "name": "sender",
                "options": [
                  "Machine",
                  "User"
                ],
                "placeholder": "",
                "required": false,
                "show": true,
                "title_case": false,
                "trace_as_metadata": true,
                "type": "str",
                "value": "User"
              },
              "sender_name": {
                "_input_type": "MessageTextInput",
                "advanced": true,
                "display_name": "Sender Name",
                "dynamic": false,
                "info": "Name of the sender.",
                "input_types": [
                  "Message"
                ],
                "list": false,
                "load_from_db": false,
                "name": "sender_name",
                "placeholder": "",
                "required": false,
                "show": true,
                "title_case": false,
                "trace_as_input": true,
                "trace_as_metadata": true,
                "type": "str",
                "value": "User"
              },
              "session_id": {
                "_input_type": "MessageTextInput",
                "advanced": true,
                "display_name": "Session ID",
                "dynamic": false,
                "info": "The session ID of the chat. If empty, the current session ID parameter will be used.",
                "input_types": [
                  "Message"
                ],
                "list": false,
                "load_from_db": false,
                "name": "session_id",
                "placeholder": "",
                "required": false,
                "show": true,
                "title_case": false,
                "trace_as_input": true,
                "trace_as_metadata": true,
                "type": "str",
                "value": ""
              },
              "should_store_message": {
                "_input_type": "BoolInput",
                "advanced": true,
                "display_name": "Store Messages",
                "dynamic": false,
                "info": "Store the message in the history.",
                "list": false,
                "name": "should_store_message",
                "placeholder": "",
                "required": false,
                "show": true,
                "title_case": false,
                "trace_as_metadata": true,
                "type": "bool",
                "value": true
              },
              "text_color": {
                "_input_type": "MessageTextInput",
                "advanced": true,
                "display_name": "Text Color",
                "dynamic": false,
                "info": "The text color of the name",
                "input_types": [
                  "Message"
                ],
                "list": false,
                "load_from_db": false,
                "name": "text_color",
                "placeholder": "",
                "required": false,
                "show": true,
                "title_case": false,
                "trace_as_input": true,
                "trace_as_metadata": true,
                "type": "str",
                "value": ""
              }
            }
          },
          "type": "ChatInput"
        },
        "dragging": false,
        "height": 234,
        "id": "ChatInput-RiIAB",
        "measured": {
          "height": 234,
          "width": 360
        },
        "position": {
          "x": 5183.264962599111,
          "y": 3024.7129453201533
        },
        "positionAbsolute": {
          "x": 5183.264962599111,
          "y": 3024.7129453201533
        },
        "selected": false,
        "type": "genericNode",
        "width": 320
      },
      {
        "data": {
          "description": "Create a prompt template with dynamic variables.",
          "display_name": "Prompt",
          "id": "Prompt-5uTbs",
          "node": {
            "base_classes": [
              "Message"
            ],
            "beta": false,
            "conditional_paths": [],
            "custom_fields": {
              "template": [
                "context",
                "guidelines"
              ]
            },
            "description": "Create a prompt template with dynamic variables.",
            "display_name": "Prompt",
            "documentation": "",
            "edited": false,
            "field_order": [
              "template"
            ],
            "frozen": false,
            "icon": "prompts",
            "legacy": false,
            "lf_version": "1.0.19.post2",
            "metadata": {},
            "output_types": [],
            "outputs": [
              {
                "allows_loop": false,
                "cache": true,
                "display_name": "Prompt Message",
                "method": "build_prompt",
                "name": "prompt",
                "selected": "Message",
                "tool_mode": true,
                "types": [
                  "Message"
                ],
<<<<<<< HEAD
                "value": "__UNDEFINED__"
              },
              {
                "allows_loop": false,
                "cache": true,
                "display_name": "Toolset",
                "method": "to_toolkit",
                "name": "component_as_tool",
                "selected": "Tool",
                "tool_mode": true,
                "types": [
                  "Tool"
                ],
=======
>>>>>>> 7b3dc0b4
                "value": "__UNDEFINED__"
              }
            ],
            "pinned": false,
            "template": {
              "_type": "Component",
              "code": {
                "advanced": true,
                "dynamic": true,
                "fileTypes": [],
                "file_path": "",
                "info": "",
                "list": false,
                "load_from_db": false,
                "multiline": true,
                "name": "code",
                "password": false,
                "placeholder": "",
                "required": true,
                "show": true,
                "title_case": false,
                "type": "code",
                "value": "from langflow.base.prompts.api_utils import process_prompt_template\nfrom langflow.custom import Component\nfrom langflow.inputs.inputs import DefaultPromptField\nfrom langflow.io import MessageTextInput, Output, PromptInput\nfrom langflow.schema.message import Message\nfrom langflow.template.utils import update_template_values\n\n\nclass PromptComponent(Component):\n    display_name: str = \"Prompt\"\n    description: str = \"Create a prompt template with dynamic variables.\"\n    icon = \"prompts\"\n    trace_type = \"prompt\"\n    name = \"Prompt\"\n\n    inputs = [\n        PromptInput(name=\"template\", display_name=\"Template\"),\n        MessageTextInput(\n            name=\"tool_placeholder\",\n            display_name=\"Tool Placeholder\",\n            tool_mode=True,\n            advanced=True,\n            info=\"A placeholder input for tool mode.\",\n        ),\n    ]\n\n    outputs = [\n        Output(display_name=\"Prompt Message\", name=\"prompt\", method=\"build_prompt\"),\n    ]\n\n    async def build_prompt(self) -> Message:\n        prompt = Message.from_template(**self._attributes)\n        self.status = prompt.text\n        return prompt\n\n    def _update_template(self, frontend_node: dict):\n        prompt_template = frontend_node[\"template\"][\"template\"][\"value\"]\n        custom_fields = frontend_node[\"custom_fields\"]\n        frontend_node_template = frontend_node[\"template\"]\n        _ = process_prompt_template(\n            template=prompt_template,\n            name=\"template\",\n            custom_fields=custom_fields,\n            frontend_node_template=frontend_node_template,\n        )\n        return frontend_node\n\n    async def update_frontend_node(self, new_frontend_node: dict, current_frontend_node: dict):\n        \"\"\"This function is called after the code validation is done.\"\"\"\n        frontend_node = await super().update_frontend_node(new_frontend_node, current_frontend_node)\n        template = frontend_node[\"template\"][\"template\"][\"value\"]\n        # Kept it duplicated for backwards compatibility\n        _ = process_prompt_template(\n            template=template,\n            name=\"template\",\n            custom_fields=frontend_node[\"custom_fields\"],\n            frontend_node_template=frontend_node[\"template\"],\n        )\n        # Now that template is updated, we need to grab any values that were set in the current_frontend_node\n        # and update the frontend_node with those values\n        update_template_values(new_template=frontend_node, previous_template=current_frontend_node[\"template\"])\n        return frontend_node\n\n    def _get_fallback_input(self, **kwargs):\n        return DefaultPromptField(**kwargs)\n"
              },
              "context": {
                "advanced": false,
                "display_name": "context",
                "dynamic": false,
                "field_type": "str",
                "fileTypes": [],
                "file_path": "",
                "info": "",
                "input_types": [
                  "Message",
                  "Text"
                ],
                "list": false,
                "load_from_db": false,
                "multiline": true,
                "name": "context",
                "placeholder": "",
                "required": false,
                "show": true,
                "title_case": false,
                "type": "str",
                "value": ""
              },
              "guidelines": {
                "advanced": false,
                "display_name": "guidelines",
                "dynamic": false,
                "field_type": "str",
                "fileTypes": [],
                "file_path": "",
                "info": "",
                "input_types": [
                  "Message",
                  "Text"
                ],
                "list": false,
                "load_from_db": false,
                "multiline": true,
                "name": "guidelines",
                "placeholder": "",
                "required": false,
                "show": true,
                "title_case": false,
                "type": "str",
                "value": ""
              },
              "template": {
                "_input_type": "PromptInput",
                "advanced": false,
                "display_name": "Template",
                "dynamic": false,
                "info": "",
                "list": false,
                "load_from_db": false,
                "name": "template",
                "placeholder": "",
                "required": false,
                "show": true,
                "title_case": false,
                "tool_mode": false,
                "trace_as_input": true,
                "type": "prompt",
                "value": "Based on the following context: \n\n{context} \n\n\nFollow these guidelines: \n\n{guidelines}"
              },
              "tool_placeholder": {
                "_input_type": "MessageTextInput",
                "advanced": true,
                "display_name": "Tool Placeholder",
                "dynamic": false,
                "info": "A placeholder input for tool mode.",
                "input_types": [
                  "Message"
                ],
                "list": false,
                "load_from_db": false,
                "name": "tool_placeholder",
                "placeholder": "",
                "required": false,
                "show": true,
                "title_case": false,
                "tool_mode": true,
                "trace_as_input": true,
                "trace_as_metadata": true,
                "type": "str",
                "value": ""
              }
            },
            "tool_mode": false
          },
          "type": "Prompt"
        },
        "dragging": false,
        "height": 433,
        "id": "Prompt-5uTbs",
        "measured": {
          "height": 433,
          "width": 360
        },
        "position": {
          "x": 6044.447585613556,
          "y": 2937.851014457363
        },
        "positionAbsolute": {
          "x": 6013.179772864059,
          "y": 2937.851014457363
        },
        "selected": false,
        "type": "genericNode",
        "width": 320
      },
      {
        "data": {
          "id": "TextInput-jcEYO",
          "node": {
            "base_classes": [
              "Message"
            ],
            "beta": false,
            "conditional_paths": [],
            "custom_fields": {},
            "description": "Get text inputs from the Playground.",
            "display_name": "Text Input",
            "documentation": "",
            "edited": false,
            "field_order": [
              "input_value"
            ],
            "frozen": false,
            "icon": "type",
            "legacy": false,
            "lf_version": "1.0.19.post2",
            "metadata": {},
            "output_types": [],
            "outputs": [
              {
                "allows_loop": false,
                "cache": true,
                "display_name": "Message",
                "method": "text_response",
                "name": "text",
                "selected": "Message",
                "tool_mode": true,
                "types": [
                  "Message"
                ],
<<<<<<< HEAD
                "value": "__UNDEFINED__"
              },
              {
                "allows_loop": false,
                "cache": true,
                "display_name": "Toolset",
                "method": "to_toolkit",
                "name": "component_as_tool",
                "selected": "Tool",
                "tool_mode": true,
                "types": [
                  "Tool"
                ],
=======
>>>>>>> 7b3dc0b4
                "value": "__UNDEFINED__"
              }
            ],
            "pinned": false,
            "template": {
              "_type": "Component",
              "code": {
                "advanced": true,
                "dynamic": true,
                "fileTypes": [],
                "file_path": "",
                "info": "",
                "list": false,
                "load_from_db": false,
                "multiline": true,
                "name": "code",
                "password": false,
                "placeholder": "",
                "required": true,
                "show": true,
                "title_case": false,
                "type": "code",
                "value": "from langflow.base.io.text import TextComponent\nfrom langflow.io import MultilineInput, Output\nfrom langflow.schema.message import Message\n\n\nclass TextInputComponent(TextComponent):\n    display_name = \"Text Input\"\n    description = \"Get text inputs from the Playground.\"\n    icon = \"type\"\n    name = \"TextInput\"\n\n    inputs = [\n        MultilineInput(\n            name=\"input_value\",\n            display_name=\"Text\",\n            info=\"Text to be passed as input.\",\n        ),\n    ]\n    outputs = [\n        Output(display_name=\"Message\", name=\"text\", method=\"text_response\"),\n    ]\n\n    def text_response(self) -> Message:\n        return Message(\n            text=self.input_value,\n        )\n"
              },
              "input_value": {
                "_input_type": "MultilineInput",
                "advanced": false,
                "display_name": "Text",
                "dynamic": false,
                "info": "Text to be passed as input.",
                "input_types": [
                  "Message"
                ],
                "list": false,
                "load_from_db": false,
                "multiline": true,
                "name": "input_value",
                "placeholder": "",
                "required": false,
                "show": true,
                "title_case": false,
                "trace_as_input": true,
                "trace_as_metadata": true,
                "type": "str",
                "value": "Build a post for Instagram:\n\n1. **Opening Line**: Start with a powerful, intriguing question or statement to grab attention. Example: \"Ever wondered what it feels like to fly?\"\n\n2. **Main Content**: \n   - Briefly share a personal story or insight related to the opening line. Keep it engaging and relatable.\n   - Include valuable information or a lesson learned that your audience can benefit from.\n\n3. **Emojis**: Integrate emojis naturally within your text to emphasize key points and add a playful tone.\n\n4. **Call to Action (CTA)**: End with a clear CTA. Encourage your audience to share their thoughts, experiences, or to take a specific action. Example: \"Share your dream adventure in the comments! 🌍✈️\"\n\n5. **Hashtags**: Conclude with a selection of relevant hashtags. Place them at the end of your post to maintain focus on your message."
              }
            }
          },
          "type": "TextInput"
        },
        "dragging": false,
        "height": 234,
        "id": "TextInput-jcEYO",
        "measured": {
          "height": 234,
          "width": 360
        },
        "position": {
          "x": 5672.768365094557,
          "y": 3457.8151629350077
        },
        "positionAbsolute": {
          "x": 5671.190001393486,
          "y": 3422.371192525402
        },
        "selected": false,
        "type": "genericNode",
        "width": 320
      },
      {
        "data": {
          "description": "Create a prompt template with dynamic variables.",
          "display_name": "Prompt",
          "id": "Prompt-vNJrn",
          "node": {
            "base_classes": [
              "Message"
            ],
            "beta": false,
            "conditional_paths": [],
            "custom_fields": {
              "template": [
                "post"
              ]
            },
            "description": "Create a prompt template with dynamic variables.",
            "display_name": "Prompt",
            "documentation": "",
            "edited": false,
            "field_order": [
              "template"
            ],
            "frozen": false,
            "icon": "prompts",
            "legacy": false,
            "lf_version": "1.0.19.post2",
            "metadata": {},
            "output_types": [],
            "outputs": [
              {
                "allows_loop": false,
                "cache": true,
                "display_name": "Prompt Message",
                "method": "build_prompt",
                "name": "prompt",
                "selected": "Message",
                "tool_mode": true,
                "types": [
                  "Message"
                ],
<<<<<<< HEAD
                "value": "__UNDEFINED__"
              },
              {
                "allows_loop": false,
                "cache": true,
                "display_name": "Toolset",
                "method": "to_toolkit",
                "name": "component_as_tool",
                "selected": "Tool",
                "tool_mode": true,
                "types": [
                  "Tool"
                ],
=======
>>>>>>> 7b3dc0b4
                "value": "__UNDEFINED__"
              }
            ],
            "pinned": false,
            "template": {
              "_type": "Component",
              "code": {
                "advanced": true,
                "dynamic": true,
                "fileTypes": [],
                "file_path": "",
                "info": "",
                "list": false,
                "load_from_db": false,
                "multiline": true,
                "name": "code",
                "password": false,
                "placeholder": "",
                "required": true,
                "show": true,
                "title_case": false,
                "type": "code",
                "value": "from langflow.base.prompts.api_utils import process_prompt_template\nfrom langflow.custom import Component\nfrom langflow.inputs.inputs import DefaultPromptField\nfrom langflow.io import MessageTextInput, Output, PromptInput\nfrom langflow.schema.message import Message\nfrom langflow.template.utils import update_template_values\n\n\nclass PromptComponent(Component):\n    display_name: str = \"Prompt\"\n    description: str = \"Create a prompt template with dynamic variables.\"\n    icon = \"prompts\"\n    trace_type = \"prompt\"\n    name = \"Prompt\"\n\n    inputs = [\n        PromptInput(name=\"template\", display_name=\"Template\"),\n        MessageTextInput(\n            name=\"tool_placeholder\",\n            display_name=\"Tool Placeholder\",\n            tool_mode=True,\n            advanced=True,\n            info=\"A placeholder input for tool mode.\",\n        ),\n    ]\n\n    outputs = [\n        Output(display_name=\"Prompt Message\", name=\"prompt\", method=\"build_prompt\"),\n    ]\n\n    async def build_prompt(self) -> Message:\n        prompt = Message.from_template(**self._attributes)\n        self.status = prompt.text\n        return prompt\n\n    def _update_template(self, frontend_node: dict):\n        prompt_template = frontend_node[\"template\"][\"template\"][\"value\"]\n        custom_fields = frontend_node[\"custom_fields\"]\n        frontend_node_template = frontend_node[\"template\"]\n        _ = process_prompt_template(\n            template=prompt_template,\n            name=\"template\",\n            custom_fields=custom_fields,\n            frontend_node_template=frontend_node_template,\n        )\n        return frontend_node\n\n    async def update_frontend_node(self, new_frontend_node: dict, current_frontend_node: dict):\n        \"\"\"This function is called after the code validation is done.\"\"\"\n        frontend_node = await super().update_frontend_node(new_frontend_node, current_frontend_node)\n        template = frontend_node[\"template\"][\"template\"][\"value\"]\n        # Kept it duplicated for backwards compatibility\n        _ = process_prompt_template(\n            template=template,\n            name=\"template\",\n            custom_fields=frontend_node[\"custom_fields\"],\n            frontend_node_template=frontend_node[\"template\"],\n        )\n        # Now that template is updated, we need to grab any values that were set in the current_frontend_node\n        # and update the frontend_node with those values\n        update_template_values(new_template=frontend_node, previous_template=current_frontend_node[\"template\"])\n        return frontend_node\n\n    def _get_fallback_input(self, **kwargs):\n        return DefaultPromptField(**kwargs)\n"
              },
              "post": {
                "advanced": false,
                "display_name": "post",
                "dynamic": false,
                "field_type": "str",
                "fileTypes": [],
                "file_path": "",
                "info": "",
                "input_types": [
                  "Message",
                  "Text"
                ],
                "list": false,
                "load_from_db": false,
                "multiline": true,
                "name": "post",
                "placeholder": "",
                "required": false,
                "show": true,
                "title_case": false,
                "type": "str",
                "value": ""
              },
              "template": {
                "_input_type": "PromptInput",
                "advanced": false,
                "display_name": "Template",
                "dynamic": false,
                "info": "",
                "list": false,
                "load_from_db": false,
                "name": "template",
                "placeholder": "",
                "required": false,
                "show": true,
                "title_case": false,
                "tool_mode": false,
                "trace_as_input": true,
                "type": "prompt",
                "value": "Based on the following post: \n\n{post} \n\nCraft a compelling prompt for image generator involving a blend of specificity, creativity, and clarity. Begin with a clear, concise description of the subject or scene you envision, incorporating specific details such as the setting, mood, and any key elements that are crucial to your vision. It's important to use descriptive language that conveys not just the visual aspects but also the emotional tone or atmosphere you wish to capture. Modifiers that specify the style, technique, or artistic influences can greatly enhance the prompt, guiding the AI to produce results that align closely with your expectations. Additionally, consider including any particular textures, lighting styles, or perspectives that will help refine the image to your liking. The goal is to provide Leonardo AI with a well-rounded, detailed description that leaves little room for ambiguity, enabling it to generate an image that closely matches your request.\n\nA good prompt should read like a brief to an artist, containing all the necessary information but leaving enough creative freedom for the AI to work effectively. It's a delicate balance between being overly prescriptive and too vague. The inclusion of what to avoid, using negative prompts, can also be helpful in steering the AI away from undesired outcomes. Remember, the effectiveness of a prompt often improves with experimentation and iteration, refining your approach based on the results you receive.\n\nExample 1: \"Create a digital painting of a serene lakeside at dusk, reflecting the vibrant hues of the sunset. The scene should be framed by weeping willows, with a lone wooden rowboat gently bobbing on the water's surface. Aim for a realistic style with a touch of impressionism, focusing on the interplay of light and shadow.\"\n\nExample 2: \"Illustrate a bustling medieval marketplace scene, vibrant and full of life, set within a walled city. Include diverse merchants, from a blacksmith to a spice trader, and townsfolk in period attire. The artwork should capture the dynamic energy of the market, with attention to historical accuracy and rich, earthy colors. Opt for a detailed, digital illustration style that brings out the textures of fabrics, metals, and natural elements.\""
              },
              "tool_placeholder": {
                "_input_type": "MessageTextInput",
                "advanced": true,
                "display_name": "Tool Placeholder",
                "dynamic": false,
                "info": "A placeholder input for tool mode.",
                "input_types": [
                  "Message"
                ],
                "list": false,
                "load_from_db": false,
                "name": "tool_placeholder",
                "placeholder": "",
                "required": false,
                "show": true,
                "title_case": false,
                "tool_mode": true,
                "trace_as_input": true,
                "trace_as_metadata": true,
                "type": "str",
                "value": ""
              }
            },
            "tool_mode": false
          },
          "type": "Prompt"
        },
        "dragging": false,
        "height": 347,
        "id": "Prompt-vNJrn",
        "measured": {
          "height": 347,
          "width": 360
        },
        "position": {
          "x": 6818.9410289594325,
          "y": 3033.5959958342423
        },
        "positionAbsolute": {
          "x": 6786.650693383261,
          "y": 3042.4668667721307
        },
        "selected": false,
        "type": "genericNode",
        "width": 320
      },
      {
        "data": {
          "description": "Display a chat message in the Playground.",
          "display_name": "Chat Output",
          "id": "ChatOutput-AZo3Y",
          "node": {
            "base_classes": [
              "Message"
            ],
            "beta": false,
            "conditional_paths": [],
            "custom_fields": {},
            "description": "Display a chat message in the Playground.",
            "display_name": "Chat Output",
            "documentation": "",
            "edited": false,
            "field_order": [
              "input_value",
              "should_store_message",
              "sender",
              "sender_name",
              "session_id",
              "data_template",
              "background_color",
              "chat_icon",
              "text_color"
            ],
            "frozen": false,
            "icon": "MessagesSquare",
            "legacy": false,
            "metadata": {},
            "output_types": [],
            "outputs": [
              {
                "allows_loop": false,
                "cache": true,
                "display_name": "Message",
                "method": "message_response",
                "name": "message",
                "selected": "Message",
                "tool_mode": true,
                "types": [
                  "Message"
                ],
<<<<<<< HEAD
                "value": "__UNDEFINED__"
              },
              {
                "allows_loop": false,
                "cache": true,
                "display_name": "Toolset",
                "method": "to_toolkit",
                "name": "component_as_tool",
                "selected": "Tool",
                "tool_mode": true,
                "types": [
                  "Tool"
                ],
=======
>>>>>>> 7b3dc0b4
                "value": "__UNDEFINED__"
              }
            ],
            "pinned": false,
            "template": {
              "_type": "Component",
              "background_color": {
                "_input_type": "MessageTextInput",
                "advanced": true,
                "display_name": "Background Color",
                "dynamic": false,
                "info": "The background color of the icon.",
                "input_types": [
                  "Message"
                ],
                "list": false,
                "load_from_db": false,
                "name": "background_color",
                "placeholder": "",
                "required": false,
                "show": true,
                "title_case": false,
                "tool_mode": false,
                "trace_as_input": true,
                "trace_as_metadata": true,
                "type": "str",
                "value": ""
              },
              "chat_icon": {
                "_input_type": "MessageTextInput",
                "advanced": true,
                "display_name": "Icon",
                "dynamic": false,
                "info": "The icon of the message.",
                "input_types": [
                  "Message"
                ],
                "list": false,
                "load_from_db": false,
                "name": "chat_icon",
                "placeholder": "",
                "required": false,
                "show": true,
                "title_case": false,
                "tool_mode": false,
                "trace_as_input": true,
                "trace_as_metadata": true,
                "type": "str",
                "value": ""
              },
              "clean_data": {
                "_input_type": "BoolInput",
                "advanced": true,
                "display_name": "Basic Clean Data",
                "dynamic": false,
                "info": "Whether to clean the data",
                "list": false,
                "list_add_label": "Add More",
                "name": "clean_data",
                "placeholder": "",
                "required": false,
                "show": true,
                "title_case": false,
                "tool_mode": false,
                "trace_as_metadata": true,
                "type": "bool",
                "value": true
              },
              "code": {
                "advanced": true,
                "dynamic": true,
                "fileTypes": [],
                "file_path": "",
                "info": "",
                "list": false,
                "load_from_db": false,
                "multiline": true,
                "name": "code",
                "password": false,
                "placeholder": "",
                "required": true,
                "show": true,
                "title_case": false,
                "type": "code",
                "value": "from collections.abc import Generator\nfrom typing import Any\n\nfrom langflow.base.io.chat import ChatComponent\nfrom langflow.inputs import BoolInput\nfrom langflow.inputs.inputs import HandleInput\nfrom langflow.io import DropdownInput, MessageTextInput, Output\nfrom langflow.schema.data import Data\nfrom langflow.schema.dataframe import DataFrame\nfrom langflow.schema.message import Message\nfrom langflow.schema.properties import Source\nfrom langflow.utils.constants import (\n    MESSAGE_SENDER_AI,\n    MESSAGE_SENDER_NAME_AI,\n    MESSAGE_SENDER_USER,\n)\n\n\nclass ChatOutput(ChatComponent):\n    display_name = \"Chat Output\"\n    description = \"Display a chat message in the Playground.\"\n    icon = \"MessagesSquare\"\n    name = \"ChatOutput\"\n    minimized = True\n\n    inputs = [\n        HandleInput(\n            name=\"input_value\",\n            display_name=\"Text\",\n            info=\"Message to be passed as output.\",\n            input_types=[\"Data\", \"DataFrame\", \"Message\"],\n            required=True,\n        ),\n        BoolInput(\n            name=\"should_store_message\",\n            display_name=\"Store Messages\",\n            info=\"Store the message in the history.\",\n            value=True,\n            advanced=True,\n        ),\n        DropdownInput(\n            name=\"sender\",\n            display_name=\"Sender Type\",\n            options=[MESSAGE_SENDER_AI, MESSAGE_SENDER_USER],\n            value=MESSAGE_SENDER_AI,\n            advanced=True,\n            info=\"Type of sender.\",\n        ),\n        MessageTextInput(\n            name=\"sender_name\",\n            display_name=\"Sender Name\",\n            info=\"Name of the sender.\",\n            value=MESSAGE_SENDER_NAME_AI,\n            advanced=True,\n        ),\n        MessageTextInput(\n            name=\"session_id\",\n            display_name=\"Session ID\",\n            info=\"The session ID of the chat. If empty, the current session ID parameter will be used.\",\n            advanced=True,\n        ),\n        MessageTextInput(\n            name=\"data_template\",\n            display_name=\"Data Template\",\n            value=\"{text}\",\n            advanced=True,\n            info=\"Template to convert Data to Text. If left empty, it will be dynamically set to the Data's text key.\",\n        ),\n        MessageTextInput(\n            name=\"background_color\",\n            display_name=\"Background Color\",\n            info=\"The background color of the icon.\",\n            advanced=True,\n        ),\n        MessageTextInput(\n            name=\"chat_icon\",\n            display_name=\"Icon\",\n            info=\"The icon of the message.\",\n            advanced=True,\n        ),\n        MessageTextInput(\n            name=\"text_color\",\n            display_name=\"Text Color\",\n            info=\"The text color of the name\",\n            advanced=True,\n        ),\n        BoolInput(\n            name=\"clean_data\",\n            display_name=\"Basic Clean Data\",\n            value=True,\n            info=\"Whether to clean the data\",\n            advanced=True,\n        ),\n    ]\n    outputs = [\n        Output(\n            display_name=\"Message\",\n            name=\"message\",\n            method=\"message_response\",\n        ),\n    ]\n\n    def _build_source(self, id_: str | None, display_name: str | None, source: str | None) -> Source:\n        source_dict = {}\n        if id_:\n            source_dict[\"id\"] = id_\n        if display_name:\n            source_dict[\"display_name\"] = display_name\n        if source:\n            # Handle case where source is a ChatOpenAI object\n            if hasattr(source, \"model_name\"):\n                source_dict[\"source\"] = source.model_name\n            elif hasattr(source, \"model\"):\n                source_dict[\"source\"] = str(source.model)\n            else:\n                source_dict[\"source\"] = str(source)\n        return Source(**source_dict)\n\n    async def message_response(self) -> Message:\n        # First convert the input to string if needed\n        text = self.convert_to_string()\n        # Get source properties\n        source, icon, display_name, source_id = self.get_properties_from_source_component()\n        background_color = self.background_color\n        text_color = self.text_color\n        if self.chat_icon:\n            icon = self.chat_icon\n\n        # Create or use existing Message object\n        if isinstance(self.input_value, Message):\n            message = self.input_value\n            # Update message properties\n            message.text = text\n        else:\n            message = Message(text=text)\n\n        # Set message properties\n        message.sender = self.sender\n        message.sender_name = self.sender_name\n        message.session_id = self.session_id\n        message.flow_id = self.graph.flow_id if hasattr(self, \"graph\") else None\n        message.properties.source = self._build_source(source_id, display_name, source)\n        message.properties.icon = icon\n        message.properties.background_color = background_color\n        message.properties.text_color = text_color\n\n        # Store message if needed\n        if self.session_id and self.should_store_message:\n            stored_message = await self.send_message(message)\n            self.message.value = stored_message\n            message = stored_message\n\n        self.status = message\n        return message\n\n    def _validate_input(self) -> None:\n        \"\"\"Validate the input data and raise ValueError if invalid.\"\"\"\n        if self.input_value is None:\n            msg = \"Input data cannot be None\"\n            raise ValueError(msg)\n        if isinstance(self.input_value, list) and not all(\n            isinstance(item, Message | Data | DataFrame | str) for item in self.input_value\n        ):\n            invalid_types = [\n                type(item).__name__\n                for item in self.input_value\n                if not isinstance(item, Message | Data | DataFrame | str)\n            ]\n            msg = f\"Expected Data or DataFrame or Message or str, got {invalid_types}\"\n            raise TypeError(msg)\n        if not isinstance(\n            self.input_value,\n            Message | Data | DataFrame | str | list | Generator | type(None),\n        ):\n            type_name = type(self.input_value).__name__\n            msg = f\"Expected Data or DataFrame or Message or str, Generator or None, got {type_name}\"\n            raise TypeError(msg)\n\n    def _safe_convert(self, data: Any) -> str:\n        \"\"\"Safely convert input data to string.\"\"\"\n        try:\n            if isinstance(data, str):\n                return data\n            if isinstance(data, Message):\n                return data.get_text()\n            if isinstance(data, Data):\n                if data.get_text() is None:\n                    msg = \"Empty Data object\"\n                    raise ValueError(msg)\n                return data.get_text()\n            if isinstance(data, DataFrame):\n                if self.clean_data:\n                    # Remove empty rows\n                    data = data.dropna(how=\"all\")\n                    # Remove empty lines in each cell\n                    data = data.replace(r\"^\\s*$\", \"\", regex=True)\n                    # Replace multiple newlines with a single newline\n                    data = data.replace(r\"\\n+\", \"\\n\", regex=True)\n                return (\n                    data.replace(r\"\\|\", r\"\\\\|\", regex=True)\n                    .applymap(lambda x: (str(x).replace(\"\\n\", \"<br/>\") if isinstance(x, str) else x))\n                    .to_markdown(index=False)\n                )\n            return str(data)\n        except (ValueError, TypeError, AttributeError) as e:\n            msg = f\"Error converting data: {e!s}\"\n            raise ValueError(msg) from e\n\n    def convert_to_string(self) -> str | Generator[Any, None, None]:\n        \"\"\"Convert input data to string with proper error handling.\"\"\"\n        self._validate_input()\n        if isinstance(self.input_value, list):\n            return \"\\n\".join([self._safe_convert(item) for item in self.input_value])\n        if isinstance(self.input_value, Generator):\n            return self.input_value\n        return self._safe_convert(self.input_value)\n"
              },
              "data_template": {
                "_input_type": "MessageTextInput",
                "advanced": true,
                "display_name": "Data Template",
                "dynamic": false,
                "info": "Template to convert Data to Text. If left empty, it will be dynamically set to the Data's text key.",
                "input_types": [
                  "Message"
                ],
                "list": false,
                "load_from_db": false,
                "name": "data_template",
                "placeholder": "",
                "required": false,
                "show": true,
                "title_case": false,
                "tool_mode": false,
                "trace_as_input": true,
                "trace_as_metadata": true,
                "type": "str",
                "value": "{text}"
              },
              "input_value": {
                "_input_type": "MessageInput",
                "advanced": false,
                "display_name": "Text",
                "dynamic": false,
                "info": "Message to be passed as output.",
                "input_types": [
<<<<<<< HEAD
=======
                  "Data",
                  "DataFrame",
>>>>>>> 7b3dc0b4
                  "Message"
                ],
                "list": false,
                "load_from_db": false,
                "name": "input_value",
                "placeholder": "",
                "required": true,
                "show": true,
                "title_case": false,
                "trace_as_input": true,
                "trace_as_metadata": true,
                "type": "str",
                "value": ""
              },
              "sender": {
                "_input_type": "DropdownInput",
                "advanced": true,
                "combobox": false,
                "display_name": "Sender Type",
                "dynamic": false,
                "info": "Type of sender.",
                "name": "sender",
                "options": [
                  "Machine",
                  "User"
                ],
                "placeholder": "",
                "required": false,
                "show": true,
                "title_case": false,
                "tool_mode": false,
                "trace_as_metadata": true,
                "type": "str",
                "value": "Machine"
              },
              "sender_name": {
                "_input_type": "MessageTextInput",
                "advanced": true,
                "display_name": "Sender Name",
                "dynamic": false,
                "info": "Name of the sender.",
                "input_types": [
                  "Message"
                ],
                "list": false,
                "load_from_db": false,
                "name": "sender_name",
                "placeholder": "",
                "required": false,
                "show": true,
                "title_case": false,
                "tool_mode": false,
                "trace_as_input": true,
                "trace_as_metadata": true,
                "type": "str",
                "value": "AI"
              },
              "session_id": {
                "_input_type": "MessageTextInput",
                "advanced": true,
                "display_name": "Session ID",
                "dynamic": false,
                "info": "The session ID of the chat. If empty, the current session ID parameter will be used.",
                "input_types": [
                  "Message"
                ],
                "list": false,
                "load_from_db": false,
                "name": "session_id",
                "placeholder": "",
                "required": false,
                "show": true,
                "title_case": false,
                "tool_mode": false,
                "trace_as_input": true,
                "trace_as_metadata": true,
                "type": "str",
                "value": ""
              },
              "should_store_message": {
                "_input_type": "BoolInput",
                "advanced": true,
                "display_name": "Store Messages",
                "dynamic": false,
                "info": "Store the message in the history.",
                "list": false,
                "name": "should_store_message",
                "placeholder": "",
                "required": false,
                "show": true,
                "title_case": false,
                "trace_as_metadata": true,
                "type": "bool",
                "value": true
              },
              "text_color": {
                "_input_type": "MessageTextInput",
                "advanced": true,
                "display_name": "Text Color",
                "dynamic": false,
                "info": "The text color of the name",
                "input_types": [
                  "Message"
                ],
                "list": false,
                "load_from_db": false,
                "name": "text_color",
                "placeholder": "",
                "required": false,
                "show": true,
                "title_case": false,
                "tool_mode": false,
                "trace_as_input": true,
                "trace_as_metadata": true,
                "type": "str",
                "value": ""
              }
            },
            "tool_mode": false
          },
          "type": "ChatOutput"
        },
        "dragging": false,
        "height": 234,
        "id": "ChatOutput-AZo3Y",
        "measured": {
          "height": 234,
          "width": 360
        },
        "position": {
          "x": 7980.617825443558,
          "y": 3377.2219674389726
        },
        "positionAbsolute": {
          "x": 7980.617825443558,
          "y": 3377.2219674389726
        },
        "selected": false,
        "type": "genericNode",
        "width": 320
      },
      {
        "data": {
          "description": "Define the agent's instructions, then enter a task to complete using tools.",
          "display_name": "Agent",
          "id": "Agent-nxMr2",
          "node": {
            "base_classes": [
              "Message"
            ],
            "beta": false,
            "conditional_paths": [],
            "custom_fields": {},
            "description": "Define the agent's instructions, then enter a task to complete using tools.",
            "display_name": "Agent",
            "documentation": "",
            "edited": false,
            "field_order": [
              "agent_llm",
              "max_tokens",
              "model_kwargs",
              "json_mode",
              "output_schema",
              "model_name",
              "openai_api_base",
              "api_key",
              "temperature",
              "seed",
              "output_parser",
              "system_prompt",
              "tools",
              "input_value",
              "handle_parsing_errors",
              "verbose",
              "max_iterations",
              "agent_description",
              "memory",
              "sender",
              "sender_name",
              "n_messages",
              "session_id",
              "order",
              "template",
              "add_current_date_tool"
            ],
            "frozen": false,
            "icon": "bot",
            "legacy": false,
            "metadata": {},
            "output_types": [],
            "outputs": [
              {
                "allows_loop": false,
                "cache": true,
                "display_name": "Response",
                "method": "message_response",
                "name": "response",
                "selected": "Message",
                "tool_mode": true,
                "types": [
                  "Message"
                ],
<<<<<<< HEAD
                "value": "__UNDEFINED__"
              },
              {
                "allows_loop": false,
                "cache": true,
                "display_name": "Toolset",
                "method": "to_toolkit",
                "name": "component_as_tool",
                "selected": "Tool",
                "tool_mode": true,
                "types": [
                  "Tool"
                ],
=======
>>>>>>> 7b3dc0b4
                "value": "__UNDEFINED__"
              }
            ],
            "pinned": false,
            "template": {
              "_type": "Component",
              "add_current_date_tool": {
                "_input_type": "BoolInput",
                "advanced": true,
                "display_name": "Current Date",
                "dynamic": false,
                "info": "If true, will add a tool to the agent that returns the current date.",
                "list": false,
                "name": "add_current_date_tool",
                "placeholder": "",
                "required": false,
                "show": true,
                "title_case": false,
                "trace_as_metadata": true,
                "type": "bool",
                "value": true
              },
              "agent_description": {
                "_input_type": "MultilineInput",
                "advanced": true,
                "display_name": "Agent Description [Deprecated]",
                "dynamic": false,
                "info": "The description of the agent. This is only used when in Tool Mode. Defaults to 'A helpful assistant with access to the following tools:' and tools are added dynamically. This feature is deprecated and will be removed in future versions.",
                "input_types": [
                  "Message"
                ],
                "list": false,
                "load_from_db": false,
                "multiline": true,
                "name": "agent_description",
                "placeholder": "",
                "required": false,
                "show": true,
                "title_case": false,
                "tool_mode": false,
                "trace_as_input": true,
                "trace_as_metadata": true,
                "type": "str",
                "value": "A helpful assistant with access to the following tools:"
              },
              "agent_llm": {
                "_input_type": "DropdownInput",
                "advanced": false,
                "combobox": false,
                "display_name": "Model Provider",
                "dynamic": false,
                "info": "The provider of the language model that the agent will use to generate responses.",
                "input_types": [],
                "name": "agent_llm",
                "options": [
                  "Amazon Bedrock",
                  "Anthropic",
                  "Azure OpenAI",
                  "Google Generative AI",
                  "Groq",
                  "NVIDIA",
                  "OpenAI",
                  "SambaNova",
                  "Custom"
                ],
                "placeholder": "",
                "real_time_refresh": true,
                "required": false,
                "show": true,
                "title_case": false,
                "tool_mode": false,
                "trace_as_metadata": true,
                "type": "str",
                "value": "OpenAI"
              },
              "api_key": {
                "_input_type": "SecretStrInput",
                "advanced": false,
                "display_name": "OpenAI API Key",
                "dynamic": false,
                "info": "The OpenAI API Key to use for the OpenAI model.",
                "input_types": [
                  "Message"
                ],
                "load_from_db": true,
                "name": "api_key",
                "password": true,
                "placeholder": "",
                "required": true,
                "show": true,
                "title_case": false,
                "type": "str",
                "value": "OPENAI_API_KEY"
              },
              "code": {
                "advanced": true,
                "dynamic": true,
                "fileTypes": [],
                "file_path": "",
                "info": "",
                "list": false,
                "load_from_db": false,
                "multiline": true,
                "name": "code",
                "password": false,
                "placeholder": "",
                "required": true,
                "show": true,
                "title_case": false,
                "type": "code",
                "value": "from langchain_core.tools import StructuredTool\n\nfrom langflow.base.agents.agent import LCToolsAgentComponent\nfrom langflow.base.agents.events import ExceptionWithMessageError\nfrom langflow.base.models.model_input_constants import (\n    ALL_PROVIDER_FIELDS,\n    MODEL_DYNAMIC_UPDATE_FIELDS,\n    MODEL_PROVIDERS_DICT,\n)\nfrom langflow.base.models.model_utils import get_model_name\nfrom langflow.components.helpers import CurrentDateComponent\nfrom langflow.components.helpers.memory import MemoryComponent\nfrom langflow.components.langchain_utilities.tool_calling import ToolCallingAgentComponent\nfrom langflow.custom.custom_component.component import _get_component_toolkit\nfrom langflow.custom.utils import update_component_build_config\nfrom langflow.field_typing import Tool\nfrom langflow.io import BoolInput, DropdownInput, MultilineInput, Output\nfrom langflow.logging import logger\nfrom langflow.schema.dotdict import dotdict\nfrom langflow.schema.message import Message\n\n\ndef set_advanced_true(component_input):\n    component_input.advanced = True\n    return component_input\n\n\nclass AgentComponent(ToolCallingAgentComponent):\n    display_name: str = \"Agent\"\n    description: str = \"Define the agent's instructions, then enter a task to complete using tools.\"\n    icon = \"bot\"\n    beta = False\n    name = \"Agent\"\n\n    memory_inputs = [set_advanced_true(component_input) for component_input in MemoryComponent().inputs]\n\n    inputs = [\n        DropdownInput(\n            name=\"agent_llm\",\n            display_name=\"Model Provider\",\n            info=\"The provider of the language model that the agent will use to generate responses.\",\n            options=[*sorted(MODEL_PROVIDERS_DICT.keys()), \"Custom\"],\n            value=\"OpenAI\",\n            real_time_refresh=True,\n            input_types=[],\n        ),\n        *MODEL_PROVIDERS_DICT[\"OpenAI\"][\"inputs\"],\n        MultilineInput(\n            name=\"system_prompt\",\n            display_name=\"Agent Instructions\",\n            info=\"System Prompt: Initial instructions and context provided to guide the agent's behavior.\",\n            value=\"You are a helpful assistant that can use tools to answer questions and perform tasks.\",\n            advanced=False,\n        ),\n        *LCToolsAgentComponent._base_inputs,\n        *memory_inputs,\n        BoolInput(\n            name=\"add_current_date_tool\",\n            display_name=\"Current Date\",\n            advanced=True,\n            info=\"If true, will add a tool to the agent that returns the current date.\",\n            value=True,\n        ),\n    ]\n    outputs = [Output(name=\"response\", display_name=\"Response\", method=\"message_response\")]\n\n    async def message_response(self) -> Message:\n        try:\n            # Get LLM model and validate\n            llm_model, display_name = self.get_llm()\n            if llm_model is None:\n                msg = \"No language model selected. Please choose a model to proceed.\"\n                raise ValueError(msg)\n            self.model_name = get_model_name(llm_model, display_name=display_name)\n\n            # Get memory data\n            self.chat_history = await self.get_memory_data()\n\n            # Add current date tool if enabled\n            if self.add_current_date_tool:\n                if not isinstance(self.tools, list):  # type: ignore[has-type]\n                    self.tools = []\n                current_date_tool = (await CurrentDateComponent(**self.get_base_args()).to_toolkit()).pop(0)\n                if not isinstance(current_date_tool, StructuredTool):\n                    msg = \"CurrentDateComponent must be converted to a StructuredTool\"\n                    raise TypeError(msg)\n                self.tools.append(current_date_tool)\n\n            # Validate tools\n            if not self.tools:\n                msg = \"Tools are required to run the agent. Please add at least one tool.\"\n                raise ValueError(msg)\n\n            # Set up and run agent\n            self.set(\n                llm=llm_model,\n                tools=self.tools,\n                chat_history=self.chat_history,\n                input_value=self.input_value,\n                system_prompt=self.system_prompt,\n            )\n            agent = self.create_agent_runnable()\n            return await self.run_agent(agent)\n\n        except (ValueError, TypeError, KeyError) as e:\n            logger.error(f\"{type(e).__name__}: {e!s}\")\n            raise\n        except ExceptionWithMessageError as e:\n            logger.error(f\"ExceptionWithMessageError occurred: {e}\")\n            raise\n        except Exception as e:\n            logger.error(f\"Unexpected error: {e!s}\")\n            raise\n\n    async def get_memory_data(self):\n        memory_kwargs = {\n            component_input.name: getattr(self, f\"{component_input.name}\") for component_input in self.memory_inputs\n        }\n        # filter out empty values\n        memory_kwargs = {k: v for k, v in memory_kwargs.items() if v}\n\n        return await MemoryComponent(**self.get_base_args()).set(**memory_kwargs).retrieve_messages()\n\n    def get_llm(self):\n        if not isinstance(self.agent_llm, str):\n            return self.agent_llm, None\n\n        try:\n            provider_info = MODEL_PROVIDERS_DICT.get(self.agent_llm)\n            if not provider_info:\n                msg = f\"Invalid model provider: {self.agent_llm}\"\n                raise ValueError(msg)\n\n            component_class = provider_info.get(\"component_class\")\n            display_name = component_class.display_name\n            inputs = provider_info.get(\"inputs\")\n            prefix = provider_info.get(\"prefix\", \"\")\n\n            return self._build_llm_model(component_class, inputs, prefix), display_name\n\n        except Exception as e:\n            logger.error(f\"Error building {self.agent_llm} language model: {e!s}\")\n            msg = f\"Failed to initialize language model: {e!s}\"\n            raise ValueError(msg) from e\n\n    def _build_llm_model(self, component, inputs, prefix=\"\"):\n        model_kwargs = {input_.name: getattr(self, f\"{prefix}{input_.name}\") for input_ in inputs}\n        return component.set(**model_kwargs).build_model()\n\n    def set_component_params(self, component):\n        provider_info = MODEL_PROVIDERS_DICT.get(self.agent_llm)\n        if provider_info:\n            inputs = provider_info.get(\"inputs\")\n            prefix = provider_info.get(\"prefix\")\n            model_kwargs = {input_.name: getattr(self, f\"{prefix}{input_.name}\") for input_ in inputs}\n\n            return component.set(**model_kwargs)\n        return component\n\n    def delete_fields(self, build_config: dotdict, fields: dict | list[str]) -> None:\n        \"\"\"Delete specified fields from build_config.\"\"\"\n        for field in fields:\n            build_config.pop(field, None)\n\n    def update_input_types(self, build_config: dotdict) -> dotdict:\n        \"\"\"Update input types for all fields in build_config.\"\"\"\n        for key, value in build_config.items():\n            if isinstance(value, dict):\n                if value.get(\"input_types\") is None:\n                    build_config[key][\"input_types\"] = []\n            elif hasattr(value, \"input_types\") and value.input_types is None:\n                value.input_types = []\n        return build_config\n\n    async def update_build_config(\n        self, build_config: dotdict, field_value: str, field_name: str | None = None\n    ) -> dotdict:\n        # Iterate over all providers in the MODEL_PROVIDERS_DICT\n        # Existing logic for updating build_config\n        if field_name in (\"agent_llm\",):\n            build_config[\"agent_llm\"][\"value\"] = field_value\n            provider_info = MODEL_PROVIDERS_DICT.get(field_value)\n            if provider_info:\n                component_class = provider_info.get(\"component_class\")\n                if component_class and hasattr(component_class, \"update_build_config\"):\n                    # Call the component class's update_build_config method\n                    build_config = await update_component_build_config(\n                        component_class, build_config, field_value, \"model_name\"\n                    )\n\n            provider_configs: dict[str, tuple[dict, list[dict]]] = {\n                provider: (\n                    MODEL_PROVIDERS_DICT[provider][\"fields\"],\n                    [\n                        MODEL_PROVIDERS_DICT[other_provider][\"fields\"]\n                        for other_provider in MODEL_PROVIDERS_DICT\n                        if other_provider != provider\n                    ],\n                )\n                for provider in MODEL_PROVIDERS_DICT\n            }\n            if field_value in provider_configs:\n                fields_to_add, fields_to_delete = provider_configs[field_value]\n\n                # Delete fields from other providers\n                for fields in fields_to_delete:\n                    self.delete_fields(build_config, fields)\n\n                # Add provider-specific fields\n                if field_value == \"OpenAI\" and not any(field in build_config for field in fields_to_add):\n                    build_config.update(fields_to_add)\n                else:\n                    build_config.update(fields_to_add)\n                # Reset input types for agent_llm\n                build_config[\"agent_llm\"][\"input_types\"] = []\n            elif field_value == \"Custom\":\n                # Delete all provider fields\n                self.delete_fields(build_config, ALL_PROVIDER_FIELDS)\n                # Update with custom component\n                custom_component = DropdownInput(\n                    name=\"agent_llm\",\n                    display_name=\"Language Model\",\n                    options=[*sorted(MODEL_PROVIDERS_DICT.keys()), \"Custom\"],\n                    value=\"Custom\",\n                    real_time_refresh=True,\n                    input_types=[\"LanguageModel\"],\n                )\n                build_config.update({\"agent_llm\": custom_component.to_dict()})\n            # Update input types for all fields\n            build_config = self.update_input_types(build_config)\n\n            # Validate required keys\n            default_keys = [\n                \"code\",\n                \"_type\",\n                \"agent_llm\",\n                \"tools\",\n                \"input_value\",\n                \"add_current_date_tool\",\n                \"system_prompt\",\n                \"agent_description\",\n                \"max_iterations\",\n                \"handle_parsing_errors\",\n                \"verbose\",\n            ]\n            missing_keys = [key for key in default_keys if key not in build_config]\n            if missing_keys:\n                msg = f\"Missing required keys in build_config: {missing_keys}\"\n                raise ValueError(msg)\n        if (\n            isinstance(self.agent_llm, str)\n            and self.agent_llm in MODEL_PROVIDERS_DICT\n            and field_name in MODEL_DYNAMIC_UPDATE_FIELDS\n        ):\n            provider_info = MODEL_PROVIDERS_DICT.get(self.agent_llm)\n            if provider_info:\n                component_class = provider_info.get(\"component_class\")\n                component_class = self.set_component_params(component_class)\n                prefix = provider_info.get(\"prefix\")\n                if component_class and hasattr(component_class, \"update_build_config\"):\n                    # Call each component class's update_build_config method\n                    # remove the prefix from the field_name\n                    if isinstance(field_name, str) and isinstance(prefix, str):\n                        field_name = field_name.replace(prefix, \"\")\n                    build_config = await update_component_build_config(\n                        component_class, build_config, field_value, \"model_name\"\n                    )\n        return dotdict({k: v.to_dict() if hasattr(v, \"to_dict\") else v for k, v in build_config.items()})\n\n    async def to_toolkit(self) -> list[Tool]:\n        component_toolkit = _get_component_toolkit()\n        tools_names = self._build_tools_names()\n        agent_description = self.get_tool_description()\n        # TODO: Agent Description Depreciated Feature to be removed\n        description = f\"{agent_description}{tools_names}\"\n        tools = component_toolkit(component=self).get_tools(\n            tool_name=self.get_tool_name(), tool_description=description, callbacks=self.get_langchain_callbacks()\n        )\n        if hasattr(self, \"tools_metadata\"):\n            tools = component_toolkit(component=self, metadata=self.tools_metadata).update_tools_metadata(tools=tools)\n        return tools\n"
              },
              "handle_parsing_errors": {
                "_input_type": "BoolInput",
                "advanced": true,
                "display_name": "Handle Parse Errors",
                "dynamic": false,
                "info": "Should the Agent fix errors when reading user input for better processing?",
                "list": false,
                "name": "handle_parsing_errors",
                "placeholder": "",
                "required": false,
                "show": true,
                "title_case": false,
                "trace_as_metadata": true,
                "type": "bool",
                "value": true
              },
              "input_value": {
                "_input_type": "MessageTextInput",
                "advanced": false,
                "display_name": "Input",
                "dynamic": false,
                "info": "The input provided by the user for the agent to process.",
                "input_types": [
                  "Message"
                ],
                "list": false,
                "load_from_db": false,
                "name": "input_value",
                "placeholder": "",
                "required": false,
                "show": true,
                "title_case": false,
                "tool_mode": true,
                "trace_as_input": true,
                "trace_as_metadata": true,
                "type": "str",
                "value": ""
              },
              "json_mode": {
                "_input_type": "BoolInput",
                "advanced": true,
                "display_name": "JSON Mode",
                "dynamic": false,
                "info": "If True, it will output JSON regardless of passing a schema.",
                "list": false,
                "name": "json_mode",
                "placeholder": "",
                "required": false,
                "show": true,
                "title_case": false,
                "trace_as_metadata": true,
                "type": "bool",
                "value": false
              },
              "max_iterations": {
                "_input_type": "IntInput",
                "advanced": true,
                "display_name": "Max Iterations",
                "dynamic": false,
                "info": "The maximum number of attempts the agent can make to complete its task before it stops.",
                "list": false,
                "name": "max_iterations",
                "placeholder": "",
                "required": false,
                "show": true,
                "title_case": false,
                "trace_as_metadata": true,
                "type": "int",
                "value": 15
              },
              "max_retries": {
                "_input_type": "IntInput",
                "advanced": true,
                "display_name": "Max Retries",
                "dynamic": false,
                "info": "The maximum number of retries to make when generating.",
                "list": false,
                "list_add_label": "Add More",
                "name": "max_retries",
                "placeholder": "",
                "required": false,
                "show": true,
                "title_case": false,
                "tool_mode": false,
                "trace_as_metadata": true,
                "type": "int",
                "value": 5
              },
              "max_tokens": {
                "_input_type": "IntInput",
                "advanced": true,
                "display_name": "Max Tokens",
                "dynamic": false,
                "info": "The maximum number of tokens to generate. Set to 0 for unlimited tokens.",
                "list": false,
                "name": "max_tokens",
                "placeholder": "",
                "range_spec": {
                  "max": 128000,
                  "min": 0,
                  "step": 0.1,
                  "step_type": "float"
                },
                "required": false,
                "show": true,
                "title_case": false,
                "trace_as_metadata": true,
                "type": "int",
                "value": ""
              },
              "memory": {
                "_input_type": "HandleInput",
                "advanced": true,
                "display_name": "External Memory",
                "dynamic": false,
                "info": "Retrieve messages from an external memory. If empty, it will use the Langflow tables.",
                "input_types": [
                  "Memory"
                ],
                "list": false,
                "name": "memory",
                "placeholder": "",
                "required": false,
                "show": true,
                "title_case": false,
                "trace_as_metadata": true,
                "type": "other",
                "value": ""
              },
              "model_kwargs": {
                "_input_type": "DictInput",
                "advanced": true,
                "display_name": "Model Kwargs",
                "dynamic": false,
                "info": "Additional keyword arguments to pass to the model.",
                "list": false,
                "name": "model_kwargs",
                "placeholder": "",
                "required": false,
                "show": true,
                "title_case": false,
                "trace_as_input": true,
                "type": "dict",
                "value": {}
              },
              "model_name": {
                "_input_type": "DropdownInput",
                "advanced": false,
                "combobox": true,
                "display_name": "Model Name",
                "dynamic": false,
                "info": "To see the model names, first choose a provider. Then, enter your API key and click the refresh button next to the model name.",
                "name": "model_name",
                "options": [
                  "gpt-4o-mini",
                  "gpt-4o",
                  "gpt-4-turbo",
                  "gpt-4-turbo-preview",
                  "gpt-4",
                  "gpt-3.5-turbo",
                  "gpt-3.5-turbo-0125"
                ],
                "placeholder": "",
                "required": false,
                "show": true,
                "title_case": false,
                "tool_mode": false,
                "trace_as_metadata": true,
                "type": "str",
                "value": "gpt-4o-mini"
              },
              "n_messages": {
                "_input_type": "IntInput",
                "advanced": true,
                "display_name": "Number of Messages",
                "dynamic": false,
                "info": "Number of messages to retrieve.",
                "list": false,
                "name": "n_messages",
                "placeholder": "",
                "required": false,
                "show": true,
                "title_case": false,
                "trace_as_metadata": true,
                "type": "int",
                "value": 100
              },
              "openai_api_base": {
                "_input_type": "StrInput",
                "advanced": true,
                "display_name": "OpenAI API Base",
                "dynamic": false,
                "info": "The base URL of the OpenAI API. Defaults to https://api.openai.com/v1. You can change this to use other APIs like JinaChat, LocalAI and Prem.",
                "list": false,
                "load_from_db": false,
                "name": "openai_api_base",
                "placeholder": "",
                "required": false,
                "show": true,
                "title_case": false,
                "trace_as_metadata": true,
                "type": "str",
                "value": ""
              },
              "order": {
                "_input_type": "DropdownInput",
                "advanced": true,
                "combobox": false,
                "display_name": "Order",
                "dynamic": false,
                "info": "Order of the messages.",
                "name": "order",
                "options": [
                  "Ascending",
                  "Descending"
                ],
                "placeholder": "",
                "required": false,
                "show": true,
                "title_case": false,
                "tool_mode": false,
                "trace_as_metadata": true,
                "type": "str",
                "value": "Ascending"
              },
              "seed": {
                "_input_type": "IntInput",
                "advanced": true,
                "display_name": "Seed",
                "dynamic": false,
                "info": "The seed controls the reproducibility of the job.",
                "list": false,
                "name": "seed",
                "placeholder": "",
                "required": false,
                "show": true,
                "title_case": false,
                "trace_as_metadata": true,
                "type": "int",
                "value": 1
              },
              "sender": {
                "_input_type": "DropdownInput",
                "advanced": true,
                "combobox": false,
                "display_name": "Sender Type",
                "dynamic": false,
                "info": "Filter by sender type.",
                "name": "sender",
                "options": [
                  "Machine",
                  "User",
                  "Machine and User"
                ],
                "placeholder": "",
                "required": false,
                "show": true,
                "title_case": false,
                "tool_mode": false,
                "trace_as_metadata": true,
                "type": "str",
                "value": "Machine and User"
              },
              "sender_name": {
                "_input_type": "MessageTextInput",
                "advanced": true,
                "display_name": "Sender Name",
                "dynamic": false,
                "info": "Filter by sender name.",
                "input_types": [
                  "Message"
                ],
                "list": false,
                "load_from_db": false,
                "name": "sender_name",
                "placeholder": "",
                "required": false,
                "show": true,
                "title_case": false,
                "tool_mode": false,
                "trace_as_input": true,
                "trace_as_metadata": true,
                "type": "str",
                "value": ""
              },
              "session_id": {
                "_input_type": "MessageTextInput",
                "advanced": true,
                "display_name": "Session ID",
                "dynamic": false,
                "info": "The session ID of the chat. If empty, the current session ID parameter will be used.",
                "input_types": [
                  "Message"
                ],
                "list": false,
                "load_from_db": false,
                "name": "session_id",
                "placeholder": "",
                "required": false,
                "show": true,
                "title_case": false,
                "tool_mode": false,
                "trace_as_input": true,
                "trace_as_metadata": true,
                "type": "str",
                "value": ""
              },
              "system_prompt": {
                "_input_type": "MultilineInput",
                "advanced": false,
                "display_name": "Agent Instructions",
                "dynamic": false,
                "info": "System Prompt: Initial instructions and context provided to guide the agent's behavior.",
                "input_types": [
                  "Message"
                ],
                "list": false,
                "load_from_db": false,
                "multiline": true,
                "name": "system_prompt",
                "placeholder": "",
                "required": false,
                "show": true,
                "title_case": false,
                "tool_mode": false,
                "trace_as_input": true,
                "trace_as_metadata": true,
                "type": "str",
                "value": "You are a helpful AI assistant. Use the following information from a web search to answer the user's question. If the search results don't contain relevant information, say so and offer to help with something else.\n\n{input}"
              },
              "temperature": {
                "_input_type": "FloatInput",
                "advanced": true,
                "display_name": "Temperature",
                "dynamic": false,
                "info": "",
                "list": false,
                "name": "temperature",
                "placeholder": "",
                "required": false,
                "show": true,
                "title_case": false,
                "trace_as_metadata": true,
                "type": "float",
                "value": 0.1
              },
              "template": {
                "_input_type": "MultilineInput",
                "advanced": true,
                "display_name": "Template",
                "dynamic": false,
                "info": "The template to use for formatting the data. It can contain the keys {text}, {sender} or any other key in the message data.",
                "input_types": [
                  "Message"
                ],
                "list": false,
                "load_from_db": false,
                "multiline": true,
                "name": "template",
                "placeholder": "",
                "required": false,
                "show": true,
                "title_case": false,
                "tool_mode": false,
                "trace_as_input": true,
                "trace_as_metadata": true,
                "type": "str",
                "value": "{sender_name}: {text}"
              },
              "timeout": {
                "_input_type": "IntInput",
                "advanced": true,
                "display_name": "Timeout",
                "dynamic": false,
                "info": "The timeout for requests to OpenAI completion API.",
                "list": false,
                "list_add_label": "Add More",
                "name": "timeout",
                "placeholder": "",
                "required": false,
                "show": true,
                "title_case": false,
                "tool_mode": false,
                "trace_as_metadata": true,
                "type": "int",
                "value": 700
              },
              "tools": {
                "_input_type": "HandleInput",
                "advanced": false,
                "display_name": "Tools",
                "dynamic": false,
                "info": "These are the tools that the agent can use to help with tasks.",
                "input_types": [
                  "Tool"
                ],
                "list": true,
                "name": "tools",
                "placeholder": "",
                "required": false,
                "show": true,
                "title_case": false,
                "trace_as_metadata": true,
                "type": "other",
                "value": ""
              },
              "verbose": {
                "_input_type": "BoolInput",
                "advanced": true,
                "display_name": "Verbose",
                "dynamic": false,
                "info": "",
                "list": false,
                "name": "verbose",
                "placeholder": "",
                "required": false,
                "show": true,
                "title_case": false,
                "trace_as_metadata": true,
                "type": "bool",
                "value": true
              }
            },
            "tool_mode": false
          },
          "type": "Agent"
        },
        "dragging": false,
        "height": 650,
        "id": "Agent-nxMr2",
        "measured": {
          "height": 650,
          "width": 360
        },
        "position": {
          "x": 5665.465212822881,
          "y": 2760.0819124193113
        },
        "positionAbsolute": {
          "x": 5665.465212822881,
          "y": 2760.0819124193113
        },
        "selected": false,
        "type": "genericNode",
        "width": 320
      },
      {
        "data": {
          "description": "Create a prompt template with dynamic variables.",
          "display_name": "Prompt",
          "id": "Prompt-kfn20",
          "node": {
            "base_classes": [
              "Message"
            ],
            "beta": false,
            "conditional_paths": [],
            "custom_fields": {
              "template": [
                "post",
                "image_description"
              ]
            },
            "description": "Create a prompt template with dynamic variables.",
            "display_name": "Prompt",
            "documentation": "",
            "edited": false,
            "field_order": [
              "template"
            ],
            "frozen": false,
            "icon": "prompts",
            "legacy": false,
            "lf_version": "1.0.19.post2",
            "metadata": {},
            "output_types": [],
            "outputs": [
              {
                "allows_loop": false,
                "cache": true,
                "display_name": "Prompt Message",
                "method": "build_prompt",
                "name": "prompt",
                "selected": "Message",
                "tool_mode": true,
                "types": [
                  "Message"
                ],
<<<<<<< HEAD
                "value": "__UNDEFINED__"
              },
              {
                "allows_loop": false,
                "cache": true,
                "display_name": "Toolset",
                "method": "to_toolkit",
                "name": "component_as_tool",
                "selected": "Tool",
                "tool_mode": true,
                "types": [
                  "Tool"
                ],
=======
>>>>>>> 7b3dc0b4
                "value": "__UNDEFINED__"
              }
            ],
            "pinned": false,
            "template": {
              "_type": "Component",
              "code": {
                "advanced": true,
                "dynamic": true,
                "fileTypes": [],
                "file_path": "",
                "info": "",
                "list": false,
                "load_from_db": false,
                "multiline": true,
                "name": "code",
                "password": false,
                "placeholder": "",
                "required": true,
                "show": true,
                "title_case": false,
                "type": "code",
                "value": "from langflow.base.prompts.api_utils import process_prompt_template\nfrom langflow.custom import Component\nfrom langflow.inputs.inputs import DefaultPromptField\nfrom langflow.io import MessageTextInput, Output, PromptInput\nfrom langflow.schema.message import Message\nfrom langflow.template.utils import update_template_values\n\n\nclass PromptComponent(Component):\n    display_name: str = \"Prompt\"\n    description: str = \"Create a prompt template with dynamic variables.\"\n    icon = \"prompts\"\n    trace_type = \"prompt\"\n    name = \"Prompt\"\n\n    inputs = [\n        PromptInput(name=\"template\", display_name=\"Template\"),\n        MessageTextInput(\n            name=\"tool_placeholder\",\n            display_name=\"Tool Placeholder\",\n            tool_mode=True,\n            advanced=True,\n            info=\"A placeholder input for tool mode.\",\n        ),\n    ]\n\n    outputs = [\n        Output(display_name=\"Prompt Message\", name=\"prompt\", method=\"build_prompt\"),\n    ]\n\n    async def build_prompt(self) -> Message:\n        prompt = Message.from_template(**self._attributes)\n        self.status = prompt.text\n        return prompt\n\n    def _update_template(self, frontend_node: dict):\n        prompt_template = frontend_node[\"template\"][\"template\"][\"value\"]\n        custom_fields = frontend_node[\"custom_fields\"]\n        frontend_node_template = frontend_node[\"template\"]\n        _ = process_prompt_template(\n            template=prompt_template,\n            name=\"template\",\n            custom_fields=custom_fields,\n            frontend_node_template=frontend_node_template,\n        )\n        return frontend_node\n\n    async def update_frontend_node(self, new_frontend_node: dict, current_frontend_node: dict):\n        \"\"\"This function is called after the code validation is done.\"\"\"\n        frontend_node = await super().update_frontend_node(new_frontend_node, current_frontend_node)\n        template = frontend_node[\"template\"][\"template\"][\"value\"]\n        # Kept it duplicated for backwards compatibility\n        _ = process_prompt_template(\n            template=template,\n            name=\"template\",\n            custom_fields=frontend_node[\"custom_fields\"],\n            frontend_node_template=frontend_node[\"template\"],\n        )\n        # Now that template is updated, we need to grab any values that were set in the current_frontend_node\n        # and update the frontend_node with those values\n        update_template_values(new_template=frontend_node, previous_template=current_frontend_node[\"template\"])\n        return frontend_node\n\n    def _get_fallback_input(self, **kwargs):\n        return DefaultPromptField(**kwargs)\n"
              },
              "image_description": {
                "advanced": false,
                "display_name": "image_description",
                "dynamic": false,
                "field_type": "str",
                "fileTypes": [],
                "file_path": "",
                "info": "",
                "input_types": [
                  "Message",
                  "Text"
                ],
                "list": false,
                "load_from_db": false,
                "multiline": true,
                "name": "image_description",
                "placeholder": "",
                "required": false,
                "show": true,
                "title_case": false,
                "type": "str",
                "value": ""
              },
              "post": {
                "advanced": false,
                "display_name": "post",
                "dynamic": false,
                "field_type": "str",
                "fileTypes": [],
                "file_path": "",
                "info": "",
                "input_types": [
                  "Message",
                  "Text"
                ],
                "list": false,
                "load_from_db": false,
                "multiline": true,
                "name": "post",
                "placeholder": "",
                "required": false,
                "show": true,
                "title_case": false,
                "type": "str",
                "value": ""
              },
              "template": {
                "_input_type": "PromptInput",
                "advanced": false,
                "display_name": "Template",
                "dynamic": false,
                "info": "",
                "list": false,
                "load_from_db": false,
                "name": "template",
                "placeholder": "",
                "required": false,
                "show": true,
                "title_case": false,
                "tool_mode": false,
                "trace_as_input": true,
                "type": "prompt",
                "value": "{post}\n \n\n{image_description} "
              },
              "tool_placeholder": {
                "_input_type": "MessageTextInput",
                "advanced": true,
                "display_name": "Tool Placeholder",
                "dynamic": false,
                "info": "A placeholder input for tool mode.",
                "input_types": [
                  "Message"
                ],
                "list": false,
                "load_from_db": false,
                "name": "tool_placeholder",
                "placeholder": "",
                "required": false,
                "show": true,
                "title_case": false,
                "tool_mode": true,
                "trace_as_input": true,
                "trace_as_metadata": true,
                "type": "str",
                "value": ""
              }
            },
            "tool_mode": false
          },
          "type": "Prompt"
        },
        "dragging": false,
        "height": 433,
        "id": "Prompt-kfn20",
        "measured": {
          "height": 433,
          "width": 360
        },
        "position": {
          "x": 7613.837241084599,
          "y": 3139.8282595890087
        },
        "positionAbsolute": {
          "x": 7613.837241084599,
          "y": 3139.8282595890087
        },
        "selected": false,
        "type": "genericNode",
        "width": 320
      },
      {
        "data": {
          "id": "note-MxQ6f",
          "node": {
            "description": "# Instagram Copywriter \n\nWelcome to the Instagram Copywriter! This flow helps you create compelling Instagram posts with AI-generated content and image prompts.\n\n## Instructions\n1. Enter Your Topic\n   - In the Chat Input, enter a brief description of the topic you want to post about.\n   - Example: \"Create a post about meditation and its benefits\"\n\n2. Review the Generated Content\n   - The flow will use AI to research your topic and generate a formatted Instagram post.\n   - The post will include an opening line, main content, emojis, a call-to-action, and hashtags.\n\n3. Check the Image Prompt\n   - The flow will also generate a detailed image prompt based on your post content.\n   - This prompt can be used with image generation tools to create a matching visual.\n\n4. Copy the Final Output\n   - The Chat Output will display the complete Instagram post text followed by the image generation prompt.\n   - Copy this output to use in your Instagram content creation process.\n\n5. Refine if Needed\n   - If you're not satisfied with the result, you can adjust the input or modify the OpenAI model settings for different outputs.\n\nRemember: Keep your initial topic input clear and concise for best results! 🎨✨",
            "display_name": "",
            "documentation": "",
            "template": {
              "backgroundColor": "amber"
            }
          },
          "type": "note"
        },
        "dragging": false,
        "height": 648,
        "id": "note-MxQ6f",
        "measured": {
          "height": 648,
          "width": 558
        },
        "position": {
          "x": 4492.051129290571,
          "y": 2746.336592524463
        },
        "positionAbsolute": {
          "x": 4560.051129290571,
          "y": 2746.336592524463
        },
        "resizing": false,
        "selected": false,
        "style": {
          "height": 648,
          "width": 554
        },
        "type": "noteNode",
        "width": 554
      },
      {
        "data": {
          "id": "note-sZVfP",
          "node": {
            "description": "**Text Input (Guidelines Prompt)**\n   - NOTE: \"Contains Instagram post formatting rules. Don't modify this component as it maintains format consistency.\"\n   - Maintains fixed guidelines for:\n     * Opening structure\n     * Main content\n     * Emoji usage\n     * Call to Action (CTA)\n     * Hashtags\n\n4. **First Prompt + OpenAI Sequence**\n   - NOTE: \"Generates initial post content following Instagram guidelines\"\n   - Settings:\n     * Temperature: 0.7 (good balance between creativity and consistency)\n     * Input: Receives research context\n     * Output: Generates formatted post text\n\n",
            "display_name": "",
            "documentation": "",
            "template": {
              "backgroundColor": "blue"
            }
          },
          "type": "note"
        },
        "dragging": false,
        "height": 325,
        "id": "note-sZVfP",
        "measured": {
          "height": 325,
          "width": 329
        },
        "position": {
          "x": 5666.120349284508,
          "y": 3705.9211122250185
        },
        "positionAbsolute": {
          "x": 5667.476249937603,
          "y": 3644.9055828357396
        },
        "resizing": false,
        "selected": false,
        "type": "noteNode",
        "width": 325
      },
      {
        "data": {
          "id": "note-psLpP",
          "node": {
            "description": "**Second Prompt + OpenAI Sequence**\n   - NOTE: \"Transforms the generated post into a prompt for image generation\"\n   - Settings:\n     * Temperature: 0.7\n     * Input: Receives generated post\n     * Output: Creates detailed description for image generation\n\n",
            "display_name": "",
            "documentation": "",
            "template": {
              "backgroundColor": "blue"
            }
          },
          "type": "note"
        },
        "dragging": false,
        "height": 325,
        "id": "note-psLpP",
        "measured": {
          "height": 325,
          "width": 329
        },
        "position": {
          "x": 6786.375917286389,
          "y": 3393.8522072000146
        },
        "positionAbsolute": {
          "x": 6786.375917286389,
          "y": 3393.8522072000146
        },
        "selected": false,
        "type": "noteNode",
        "width": 325
      },
      {
        "data": {
          "id": "note-4jPBZ",
          "node": {
            "description": "**Final Prompt**\n   - NOTE: \"Combines Instagram post with image prompt in a final format\"\n   - Structure:\n     * First part: Complete Instagram post\n     * Second part: Image generation prompt\n     * Separator: Uses \"**Prompt:**\" to divide sections\n\n7. **Chat Output (Final Output)**\n   - NOTE: \"Presents the combined final result that can be copied and used directly\"\n\nGENERAL USAGE TIPS:\n- Keep initial inputs clear and specific\n- Don't modify pre-defined Instagram guidelines\n- If style adjustments are needed, only modify the OpenAI models' temperature\n- Verify all connections are correct before running\n- Final result will always have two parts: post + image prompt\n\nFLOW CONSIDERATIONS:\n- All tools connect only to the Tool Calling Agent\n- The flow is unidirectional (no loops)\n- Each prompt template maintains specific formatting\n- Temperatures are set for optimal creativity/consistency balance\n\nTROUBLESHOOTING NOTES:\n- If output is too creative: Lower temperature",
            "display_name": "",
            "documentation": "",
            "template": {
              "backgroundColor": "blue"
            }
          },
          "type": "note"
        },
        "dragging": false,
        "height": 325,
        "id": "note-4jPBZ",
        "measured": {
          "height": 325,
          "width": 329
        },
        "position": {
          "x": 7606.419013912975,
          "y": 3612.8149429707646
        },
        "positionAbsolute": {
          "x": 7606.419013912975,
          "y": 3612.8149429707646
        },
        "selected": false,
        "type": "noteNode",
        "width": 325
      },
      {
        "data": {
          "id": "note-WwfNL",
          "node": {
            "description": "# 🔑 Tavily AI Search Needs API Key\n\nYou can get 1000 searches/month free [here](https://tavily.com/) ",
            "display_name": "",
            "documentation": "",
            "template": {
              "backgroundColor": "lime"
            }
          },
          "type": "note"
        },
        "dragging": false,
        "height": 325,
        "id": "note-WwfNL",
        "measured": {
          "height": 325,
          "width": 329
        },
        "position": {
          "x": 5174.678177457385,
          "y": 3339.6628854203204
        },
        "positionAbsolute": {
          "x": 5174.678177457385,
          "y": 3339.6628854203204
        },
        "selected": false,
        "type": "noteNode",
        "width": 325
      },
      {
        "data": {
          "id": "TavilySearchComponent-XbcIl",
          "node": {
            "base_classes": [
              "Data",
              "Message"
            ],
            "beta": false,
            "conditional_paths": [],
            "custom_fields": {},
            "description": "**Tavily AI** is a search engine optimized for LLMs and RAG,         aimed at efficient, quick, and persistent search results.",
            "display_name": "Tavily AI Search",
            "documentation": "",
            "edited": false,
            "field_order": [
              "api_key",
              "query",
              "search_depth",
              "topic",
              "time_range",
              "max_results",
              "include_images",
              "include_answer"
            ],
            "frozen": false,
            "icon": "TavilyIcon",
            "legacy": false,
            "metadata": {},
            "minimized": false,
            "output_types": [],
            "outputs": [
              {
                "allows_loop": false,
                "cache": true,
                "display_name": "Toolset",
                "hidden": null,
                "method": "to_toolkit",
                "name": "component_as_tool",
                "required_inputs": null,
                "selected": "Tool",
                "tool_mode": true,
                "types": [
                  "Tool"
                ],
                "value": "__UNDEFINED__"
              }
            ],
            "pinned": false,
            "template": {
              "_type": "Component",
              "api_key": {
                "_input_type": "SecretStrInput",
                "advanced": false,
                "display_name": "Tavily API Key",
                "dynamic": false,
                "info": "Your Tavily API Key.",
                "input_types": [
                  "Message"
                ],
<<<<<<< HEAD
                "load_from_db": true,
=======
                "load_from_db": false,
>>>>>>> 7b3dc0b4
                "name": "api_key",
                "password": true,
                "placeholder": "",
                "required": true,
                "show": true,
                "title_case": false,
                "type": "str",
                "value": "TAVILY_API_KEY"
              },
              "code": {
                "advanced": true,
                "dynamic": true,
                "fileTypes": [],
                "file_path": "",
                "info": "",
                "list": false,
                "load_from_db": false,
                "multiline": true,
                "name": "code",
                "password": false,
                "placeholder": "",
                "required": true,
                "show": true,
                "title_case": false,
                "type": "code",
                "value": "import httpx\nfrom loguru import logger\n\nfrom langflow.custom import Component\nfrom langflow.helpers.data import data_to_text\nfrom langflow.io import BoolInput, DropdownInput, IntInput, MessageTextInput, Output, SecretStrInput\nfrom langflow.schema import Data\nfrom langflow.schema.message import Message\n\n\nclass TavilySearchComponent(Component):\n    display_name = \"Tavily AI Search\"\n    description = \"\"\"**Tavily AI** is a search engine optimized for LLMs and RAG, \\\n        aimed at efficient, quick, and persistent search results.\"\"\"\n    icon = \"TavilyIcon\"\n\n    inputs = [\n        SecretStrInput(\n            name=\"api_key\",\n            display_name=\"Tavily API Key\",\n            required=True,\n            info=\"Your Tavily API Key.\",\n        ),\n        MessageTextInput(\n            name=\"query\",\n            display_name=\"Search Query\",\n            info=\"The search query you want to execute with Tavily.\",\n            tool_mode=True,\n        ),\n        DropdownInput(\n            name=\"search_depth\",\n            display_name=\"Search Depth\",\n            info=\"The depth of the search.\",\n            options=[\"basic\", \"advanced\"],\n            value=\"advanced\",\n            advanced=True,\n        ),\n        DropdownInput(\n            name=\"topic\",\n            display_name=\"Search Topic\",\n            info=\"The category of the search.\",\n            options=[\"general\", \"news\"],\n            value=\"general\",\n            advanced=True,\n        ),\n        DropdownInput(\n            name=\"time_range\",\n            display_name=\"Time Range\",\n            info=\"The time range back from the current date to include in the search results.\",\n            options=[\"day\", \"week\", \"month\", \"year\"],\n            value=None,\n            advanced=True,\n            combobox=True,\n        ),\n        IntInput(\n            name=\"max_results\",\n            display_name=\"Max Results\",\n            info=\"The maximum number of search results to return.\",\n            value=5,\n            advanced=True,\n        ),\n        BoolInput(\n            name=\"include_images\",\n            display_name=\"Include Images\",\n            info=\"Include a list of query-related images in the response.\",\n            value=True,\n            advanced=True,\n        ),\n        BoolInput(\n            name=\"include_answer\",\n            display_name=\"Include Answer\",\n            info=\"Include a short answer to original query.\",\n            value=True,\n            advanced=True,\n        ),\n    ]\n\n    outputs = [\n        Output(display_name=\"Data\", name=\"data\", method=\"fetch_content\"),\n        Output(display_name=\"Text\", name=\"text\", method=\"fetch_content_text\"),\n    ]\n\n    def fetch_content(self) -> list[Data]:\n        try:\n            url = \"https://api.tavily.com/search\"\n            headers = {\n                \"content-type\": \"application/json\",\n                \"accept\": \"application/json\",\n            }\n            payload = {\n                \"api_key\": self.api_key,\n                \"query\": self.query,\n                \"search_depth\": self.search_depth,\n                \"topic\": self.topic,\n                \"max_results\": self.max_results,\n                \"include_images\": self.include_images,\n                \"include_answer\": self.include_answer,\n                \"time_range\": self.time_range,\n            }\n\n            with httpx.Client() as client:\n                response = client.post(url, json=payload, headers=headers)\n\n            response.raise_for_status()\n            search_results = response.json()\n\n            data_results = []\n\n            if self.include_answer and search_results.get(\"answer\"):\n                data_results.append(Data(text=search_results[\"answer\"]))\n\n            for result in search_results.get(\"results\", []):\n                content = result.get(\"content\", \"\")\n                data_results.append(\n                    Data(\n                        text=content,\n                        data={\n                            \"title\": result.get(\"title\"),\n                            \"url\": result.get(\"url\"),\n                            \"content\": content,\n                            \"score\": result.get(\"score\"),\n                        },\n                    )\n                )\n\n            if self.include_images and search_results.get(\"images\"):\n                data_results.append(Data(text=\"Images found\", data={\"images\": search_results[\"images\"]}))\n        except httpx.HTTPStatusError as exc:\n            error_message = f\"HTTP error occurred: {exc.response.status_code} - {exc.response.text}\"\n            logger.error(error_message)\n            return [Data(text=error_message, data={\"error\": error_message})]\n        except httpx.RequestError as exc:\n            error_message = f\"Request error occurred: {exc}\"\n            logger.error(error_message)\n            return [Data(text=error_message, data={\"error\": error_message})]\n        except ValueError as exc:\n            error_message = f\"Invalid response format: {exc}\"\n            logger.error(error_message)\n            return [Data(text=error_message, data={\"error\": error_message})]\n        else:\n            self.status = data_results\n            return data_results\n\n    def fetch_content_text(self) -> Message:\n        data = self.fetch_content()\n        result_string = data_to_text(\"{text}\", data)\n        self.status = result_string\n        return Message(text=result_string)\n"
              },
              "include_answer": {
                "_input_type": "BoolInput",
                "advanced": true,
                "display_name": "Include Answer",
                "dynamic": false,
                "info": "Include a short answer to original query.",
                "list": false,
                "list_add_label": "Add More",
                "name": "include_answer",
                "placeholder": "",
                "required": false,
                "show": true,
                "title_case": false,
                "tool_mode": false,
                "trace_as_metadata": true,
                "type": "bool",
                "value": true
              },
              "include_images": {
                "_input_type": "BoolInput",
                "advanced": true,
                "display_name": "Include Images",
                "dynamic": false,
                "info": "Include a list of query-related images in the response.",
                "list": false,
                "list_add_label": "Add More",
                "name": "include_images",
                "placeholder": "",
                "required": false,
                "show": true,
                "title_case": false,
                "tool_mode": false,
                "trace_as_metadata": true,
                "type": "bool",
                "value": true
              },
              "max_results": {
                "_input_type": "IntInput",
                "advanced": true,
                "display_name": "Max Results",
                "dynamic": false,
                "info": "The maximum number of search results to return.",
                "list": false,
                "list_add_label": "Add More",
                "name": "max_results",
                "placeholder": "",
                "required": false,
                "show": true,
                "title_case": false,
                "tool_mode": false,
                "trace_as_metadata": true,
                "type": "int",
                "value": 5
              },
              "query": {
                "_input_type": "MessageTextInput",
                "advanced": false,
                "display_name": "Search Query",
                "dynamic": false,
                "info": "The search query you want to execute with Tavily.",
                "input_types": [
                  "Message"
                ],
                "list": false,
                "list_add_label": "Add More",
                "load_from_db": false,
                "name": "query",
                "placeholder": "",
                "required": false,
                "show": true,
                "title_case": false,
                "tool_mode": true,
                "trace_as_input": true,
                "trace_as_metadata": true,
                "type": "str",
                "value": ""
              },
              "search_depth": {
                "_input_type": "DropdownInput",
                "advanced": true,
                "combobox": false,
                "dialog_inputs": {},
                "display_name": "Search Depth",
                "dynamic": false,
                "info": "The depth of the search.",
                "name": "search_depth",
                "options": [
                  "basic",
                  "advanced"
                ],
                "options_metadata": [],
                "placeholder": "",
                "required": false,
                "show": true,
                "title_case": false,
                "tool_mode": false,
                "trace_as_metadata": true,
                "type": "str",
                "value": "advanced"
              },
              "time_range": {
                "_input_type": "DropdownInput",
                "advanced": true,
                "combobox": true,
                "dialog_inputs": {},
                "display_name": "Time Range",
                "dynamic": false,
                "info": "The time range back from the current date to include in the search results.",
                "name": "time_range",
                "options": [
                  "day",
                  "week",
                  "month",
                  "year"
                ],
                "options_metadata": [],
                "placeholder": "",
                "required": false,
                "show": true,
                "title_case": false,
                "tool_mode": false,
                "trace_as_metadata": true,
                "type": "str"
              },
              "tools_metadata": {
                "_input_type": "TableInput",
                "advanced": false,
                "display_name": "Edit tools",
                "dynamic": false,
                "info": "",
                "is_list": true,
                "list_add_label": "Add More",
                "name": "tools_metadata",
                "placeholder": "",
                "real_time_refresh": true,
                "required": false,
                "show": true,
                "table_icon": "Hammer",
                "table_options": {
                  "block_add": true,
                  "block_delete": true,
                  "block_edit": true,
                  "block_filter": true,
                  "block_hide": true,
                  "block_select": true,
                  "block_sort": true,
                  "description": "Modify tool names and descriptions to help agents understand when to use each tool.",
                  "field_parsers": {
                    "commands": "commands",
                    "name": [
                      "snake_case",
                      "no_blank"
                    ]
                  },
                  "hide_options": true
                },
                "table_schema": {
                  "columns": [
                    {
                      "description": "Specify the name of the tool.",
                      "disable_edit": false,
                      "display_name": "Tool Name",
                      "edit_mode": "inline",
                      "filterable": false,
                      "formatter": "text",
                      "hidden": false,
                      "name": "name",
                      "sortable": false,
                      "type": "text"
                    },
                    {
                      "description": "Describe the purpose of the tool.",
                      "disable_edit": false,
                      "display_name": "Tool Description",
                      "edit_mode": "popover",
                      "filterable": false,
                      "formatter": "text",
                      "hidden": false,
                      "name": "description",
                      "sortable": false,
                      "type": "text"
                    },
                    {
                      "description": "The default identifiers for the tools and cannot be changed.",
                      "disable_edit": true,
                      "display_name": "Tool Identifiers",
                      "edit_mode": "inline",
                      "filterable": false,
                      "formatter": "text",
                      "hidden": true,
                      "name": "tags",
                      "sortable": false,
                      "type": "text"
                    }
                  ]
                },
                "title_case": false,
                "tool_mode": false,
                "trace_as_metadata": true,
                "trigger_icon": "Hammer",
                "trigger_text": "",
                "type": "table",
                "value": [
                  {
                    "description": "fetch_content(api_key: Message) - **Tavily AI** is a search engine optimized for LLMs and RAG,         aimed at efficient, quick, and persistent search results.",
                    "name": "TavilySearchComponent-fetch_content",
                    "tags": [
                      "TavilySearchComponent-fetch_content"
                    ]
                  },
                  {
                    "description": "fetch_content_text(api_key: Message) - **Tavily AI** is a search engine optimized for LLMs and RAG,         aimed at efficient, quick, and persistent search results.",
                    "name": "TavilySearchComponent-fetch_content_text",
                    "tags": [
                      "TavilySearchComponent-fetch_content_text"
                    ]
                  }
                ]
              },
              "topic": {
                "_input_type": "DropdownInput",
                "advanced": true,
                "combobox": false,
                "dialog_inputs": {},
                "display_name": "Search Topic",
                "dynamic": false,
                "info": "The category of the search.",
                "name": "topic",
                "options": [
                  "general",
                  "news"
                ],
                "options_metadata": [],
                "placeholder": "",
                "required": false,
                "show": true,
                "title_case": false,
                "tool_mode": false,
                "trace_as_metadata": true,
                "type": "str",
                "value": "general"
              }
            },
            "tool_mode": true
          },
          "showNode": true,
          "type": "TavilySearchComponent"
        },
        "dragging": false,
        "id": "TavilySearchComponent-XbcIl",
        "measured": {
          "height": 489,
          "width": 360
        },
        "position": {
          "x": 5176.638828210268,
          "y": 3500.9392260830805
        },
        "selected": false,
        "type": "genericNode"
      },
      {
        "data": {
          "id": "OpenAIModel-BUxp5",
          "node": {
            "base_classes": [
              "LanguageModel",
              "Message"
            ],
            "beta": false,
            "category": "models",
            "conditional_paths": [],
            "custom_fields": {},
            "description": "Generates text using OpenAI LLMs.",
            "display_name": "OpenAI",
            "documentation": "",
            "edited": false,
            "field_order": [
              "input_value",
              "system_message",
              "stream",
              "max_tokens",
              "model_kwargs",
              "json_mode",
              "model_name",
              "openai_api_base",
              "api_key",
              "temperature",
              "seed"
            ],
            "frozen": false,
            "icon": "OpenAI",
            "key": "OpenAIModel",
            "legacy": false,
            "metadata": {},
            "minimized": false,
            "output_types": [],
            "outputs": [
              {
                "allows_loop": false,
                "cache": true,
                "display_name": "Message",
                "method": "text_response",
                "name": "text_output",
                "required_inputs": [],
                "selected": "Message",
                "tool_mode": true,
                "types": [
                  "Message"
                ],
                "value": "__UNDEFINED__"
              },
              {
                "allows_loop": false,
                "cache": true,
                "display_name": "Language Model",
                "method": "build_model",
                "name": "model_output",
                "required_inputs": [
                  "api_key"
                ],
                "selected": "LanguageModel",
                "tool_mode": true,
                "types": [
                  "LanguageModel"
                ],
<<<<<<< HEAD
                "value": "__UNDEFINED__"
              },
              {
                "allows_loop": false,
                "cache": true,
                "display_name": "Toolset",
                "method": "to_toolkit",
                "name": "component_as_tool",
                "required_inputs": [],
                "selected": "Tool",
                "tool_mode": true,
                "types": [
                  "Tool"
                ],
=======
>>>>>>> 7b3dc0b4
                "value": "__UNDEFINED__"
              }
            ],
            "pinned": false,
            "score": 0.14285714285714285,
            "template": {
              "_type": "Component",
              "api_key": {
                "_input_type": "SecretStrInput",
                "advanced": false,
                "display_name": "OpenAI API Key",
                "dynamic": false,
                "info": "The OpenAI API Key to use for the OpenAI model.",
                "input_types": [
                  "Message"
                ],
                "load_from_db": true,
                "name": "api_key",
                "password": true,
                "placeholder": "",
                "required": true,
                "show": true,
                "title_case": false,
                "type": "str",
                "value": "OPENAI_API_KEY"
              },
              "code": {
                "advanced": true,
                "dynamic": true,
                "fileTypes": [],
                "file_path": "",
                "info": "",
                "list": false,
                "load_from_db": false,
                "multiline": true,
                "name": "code",
                "password": false,
                "placeholder": "",
                "required": true,
                "show": true,
                "title_case": false,
                "type": "code",
                "value": "from langchain_openai import ChatOpenAI\nfrom pydantic.v1 import SecretStr\n\nfrom langflow.base.models.model import LCModelComponent\nfrom langflow.base.models.openai_constants import OPENAI_MODEL_NAMES\nfrom langflow.field_typing import LanguageModel\nfrom langflow.field_typing.range_spec import RangeSpec\nfrom langflow.inputs import BoolInput, DictInput, DropdownInput, IntInput, SecretStrInput, SliderInput, StrInput\n\n\nclass OpenAIModelComponent(LCModelComponent):\n    display_name = \"OpenAI\"\n    description = \"Generates text using OpenAI LLMs.\"\n    icon = \"OpenAI\"\n    name = \"OpenAIModel\"\n\n    inputs = [\n        *LCModelComponent._base_inputs,\n        IntInput(\n            name=\"max_tokens\",\n            display_name=\"Max Tokens\",\n            advanced=True,\n            info=\"The maximum number of tokens to generate. Set to 0 for unlimited tokens.\",\n            range_spec=RangeSpec(min=0, max=128000),\n        ),\n        DictInput(\n            name=\"model_kwargs\",\n            display_name=\"Model Kwargs\",\n            advanced=True,\n            info=\"Additional keyword arguments to pass to the model.\",\n        ),\n        BoolInput(\n            name=\"json_mode\",\n            display_name=\"JSON Mode\",\n            advanced=True,\n            info=\"If True, it will output JSON regardless of passing a schema.\",\n        ),\n        DropdownInput(\n            name=\"model_name\",\n            display_name=\"Model Name\",\n            advanced=False,\n            options=OPENAI_MODEL_NAMES,\n            value=OPENAI_MODEL_NAMES[0],\n        ),\n        StrInput(\n            name=\"openai_api_base\",\n            display_name=\"OpenAI API Base\",\n            advanced=True,\n            info=\"The base URL of the OpenAI API. \"\n            \"Defaults to https://api.openai.com/v1. \"\n            \"You can change this to use other APIs like JinaChat, LocalAI and Prem.\",\n        ),\n        SecretStrInput(\n            name=\"api_key\",\n            display_name=\"OpenAI API Key\",\n            info=\"The OpenAI API Key to use for the OpenAI model.\",\n            advanced=False,\n            value=\"OPENAI_API_KEY\",\n            required=True,\n        ),\n        SliderInput(\n            name=\"temperature\", display_name=\"Temperature\", value=0.1, range_spec=RangeSpec(min=0, max=1, step=0.01)\n        ),\n        IntInput(\n            name=\"seed\",\n            display_name=\"Seed\",\n            info=\"The seed controls the reproducibility of the job.\",\n            advanced=True,\n            value=1,\n        ),\n        IntInput(\n            name=\"max_retries\",\n            display_name=\"Max Retries\",\n            info=\"The maximum number of retries to make when generating.\",\n            advanced=True,\n            value=5,\n        ),\n        IntInput(\n            name=\"timeout\",\n            display_name=\"Timeout\",\n            info=\"The timeout for requests to OpenAI completion API.\",\n            advanced=True,\n            value=700,\n        ),\n    ]\n\n    def build_model(self) -> LanguageModel:  # type: ignore[type-var]\n        openai_api_key = self.api_key\n        temperature = self.temperature\n        model_name: str = self.model_name\n        max_tokens = self.max_tokens\n        model_kwargs = self.model_kwargs or {}\n        openai_api_base = self.openai_api_base or \"https://api.openai.com/v1\"\n        json_mode = self.json_mode\n        seed = self.seed\n        max_retries = self.max_retries\n        timeout = self.timeout\n\n        api_key = SecretStr(openai_api_key).get_secret_value() if openai_api_key else None\n        output = ChatOpenAI(\n            max_tokens=max_tokens or None,\n            model_kwargs=model_kwargs,\n            model=model_name,\n            base_url=openai_api_base,\n            api_key=api_key,\n            temperature=temperature if temperature is not None else 0.1,\n            seed=seed,\n            max_retries=max_retries,\n            request_timeout=timeout,\n        )\n        if json_mode:\n            output = output.bind(response_format={\"type\": \"json_object\"})\n\n        return output\n\n    def _get_exception_message(self, e: Exception):\n        \"\"\"Get a message from an OpenAI exception.\n\n        Args:\n            e (Exception): The exception to get the message from.\n\n        Returns:\n            str: The message from the exception.\n        \"\"\"\n        try:\n            from openai import BadRequestError\n        except ImportError:\n            return None\n        if isinstance(e, BadRequestError):\n            message = e.body.get(\"message\")\n            if message:\n                return message\n        return None\n"
              },
              "input_value": {
                "_input_type": "MessageInput",
                "advanced": false,
                "display_name": "Input",
                "dynamic": false,
                "info": "",
                "input_types": [
                  "Message"
                ],
                "list": false,
                "list_add_label": "Add More",
                "load_from_db": false,
                "name": "input_value",
                "placeholder": "",
                "required": false,
                "show": true,
                "title_case": false,
                "tool_mode": false,
                "trace_as_input": true,
                "trace_as_metadata": true,
                "type": "str",
                "value": ""
              },
              "json_mode": {
                "_input_type": "BoolInput",
                "advanced": true,
                "display_name": "JSON Mode",
                "dynamic": false,
                "info": "If True, it will output JSON regardless of passing a schema.",
                "list": false,
                "list_add_label": "Add More",
                "name": "json_mode",
                "placeholder": "",
                "required": false,
                "show": true,
                "title_case": false,
                "tool_mode": false,
                "trace_as_metadata": true,
                "type": "bool",
                "value": false
              },
              "max_retries": {
                "_input_type": "IntInput",
                "advanced": true,
                "display_name": "Max Retries",
                "dynamic": false,
                "info": "The maximum number of retries to make when generating.",
                "list": false,
                "list_add_label": "Add More",
                "name": "max_retries",
                "placeholder": "",
                "required": false,
                "show": true,
                "title_case": false,
                "tool_mode": false,
                "trace_as_metadata": true,
                "type": "int",
                "value": 5
              },
              "max_tokens": {
                "_input_type": "IntInput",
                "advanced": true,
                "display_name": "Max Tokens",
                "dynamic": false,
                "info": "The maximum number of tokens to generate. Set to 0 for unlimited tokens.",
                "list": false,
                "list_add_label": "Add More",
                "name": "max_tokens",
                "placeholder": "",
                "range_spec": {
                  "max": 128000,
                  "min": 0,
                  "step": 0.1,
                  "step_type": "float"
                },
                "required": false,
                "show": true,
                "title_case": false,
                "tool_mode": false,
                "trace_as_metadata": true,
                "type": "int",
                "value": ""
              },
              "model_kwargs": {
                "_input_type": "DictInput",
                "advanced": true,
                "display_name": "Model Kwargs",
                "dynamic": false,
                "info": "Additional keyword arguments to pass to the model.",
                "list": false,
                "list_add_label": "Add More",
                "name": "model_kwargs",
                "placeholder": "",
                "required": false,
                "show": true,
                "title_case": false,
                "tool_mode": false,
                "trace_as_input": true,
                "type": "dict",
                "value": {}
              },
              "model_name": {
                "_input_type": "DropdownInput",
                "advanced": false,
                "combobox": false,
                "dialog_inputs": {},
                "display_name": "Model Name",
                "dynamic": false,
                "info": "",
                "name": "model_name",
                "options": [
                  "gpt-4o-mini",
                  "gpt-4o",
                  "gpt-4-turbo",
                  "gpt-4-turbo-preview",
                  "gpt-4",
                  "gpt-3.5-turbo",
                  "gpt-3.5-turbo-0125"
                ],
                "options_metadata": [],
                "placeholder": "",
                "required": false,
                "show": true,
                "title_case": false,
                "tool_mode": false,
                "trace_as_metadata": true,
                "type": "str",
                "value": "gpt-4o-mini"
              },
              "openai_api_base": {
                "_input_type": "StrInput",
                "advanced": true,
                "display_name": "OpenAI API Base",
                "dynamic": false,
                "info": "The base URL of the OpenAI API. Defaults to https://api.openai.com/v1. You can change this to use other APIs like JinaChat, LocalAI and Prem.",
                "list": false,
                "list_add_label": "Add More",
                "load_from_db": false,
                "name": "openai_api_base",
                "placeholder": "",
                "required": false,
                "show": true,
                "title_case": false,
                "tool_mode": false,
                "trace_as_metadata": true,
                "type": "str",
                "value": ""
              },
              "seed": {
                "_input_type": "IntInput",
                "advanced": true,
                "display_name": "Seed",
                "dynamic": false,
                "info": "The seed controls the reproducibility of the job.",
                "list": false,
                "list_add_label": "Add More",
                "name": "seed",
                "placeholder": "",
                "required": false,
                "show": true,
                "title_case": false,
                "tool_mode": false,
                "trace_as_metadata": true,
                "type": "int",
                "value": 1
              },
              "stream": {
                "_input_type": "BoolInput",
                "advanced": false,
                "display_name": "Stream",
                "dynamic": false,
                "info": "Stream the response from the model. Streaming works only in Chat.",
                "list": false,
                "list_add_label": "Add More",
                "name": "stream",
                "placeholder": "",
                "required": false,
                "show": true,
                "title_case": false,
                "tool_mode": false,
                "trace_as_metadata": true,
                "type": "bool",
                "value": false
              },
              "system_message": {
                "_input_type": "MultilineInput",
                "advanced": false,
                "display_name": "System Message",
                "dynamic": false,
                "info": "System message to pass to the model.",
                "input_types": [
                  "Message"
                ],
                "list": false,
                "list_add_label": "Add More",
                "load_from_db": false,
                "multiline": true,
                "name": "system_message",
                "placeholder": "",
                "required": false,
                "show": true,
                "title_case": false,
                "tool_mode": false,
                "trace_as_input": true,
                "trace_as_metadata": true,
                "type": "str",
                "value": ""
              },
              "temperature": {
                "_input_type": "SliderInput",
                "advanced": false,
                "display_name": "Temperature",
                "dynamic": false,
                "info": "",
                "max_label": "",
                "max_label_icon": "",
                "min_label": "",
                "min_label_icon": "",
                "name": "temperature",
                "placeholder": "",
                "range_spec": {
                  "max": 1,
                  "min": 0,
                  "step": 0.01,
                  "step_type": "float"
                },
                "required": false,
                "show": true,
                "slider_buttons": false,
                "slider_buttons_options": [],
                "slider_input": false,
                "title_case": false,
                "tool_mode": false,
                "type": "slider",
                "value": 0.1
              },
              "timeout": {
                "_input_type": "IntInput",
                "advanced": true,
                "display_name": "Timeout",
                "dynamic": false,
                "info": "The timeout for requests to OpenAI completion API.",
                "list": false,
                "list_add_label": "Add More",
                "name": "timeout",
                "placeholder": "",
                "required": false,
                "show": true,
                "title_case": false,
                "tool_mode": false,
                "trace_as_metadata": true,
                "type": "int",
                "value": 700
              }
            },
            "tool_mode": false
          },
          "showNode": true,
          "type": "OpenAIModel"
        },
        "dragging": false,
        "id": "OpenAIModel-BUxp5",
        "measured": {
          "height": 734,
          "width": 360
        },
        "position": {
          "x": 6411.984293767987,
          "y": 2939.9259924956145
        },
        "selected": false,
        "type": "genericNode"
      },
      {
        "data": {
          "id": "OpenAIModel-EuPBl",
          "node": {
            "base_classes": [
              "LanguageModel",
              "Message"
            ],
            "beta": false,
            "category": "models",
            "conditional_paths": [],
            "custom_fields": {},
            "description": "Generates text using OpenAI LLMs.",
            "display_name": "OpenAI",
            "documentation": "",
            "edited": false,
            "field_order": [
              "input_value",
              "system_message",
              "stream",
              "max_tokens",
              "model_kwargs",
              "json_mode",
              "model_name",
              "openai_api_base",
              "api_key",
              "temperature",
              "seed"
            ],
            "frozen": false,
            "icon": "OpenAI",
            "key": "OpenAIModel",
            "legacy": false,
            "metadata": {},
            "minimized": false,
            "output_types": [],
            "outputs": [
              {
                "allows_loop": false,
                "cache": true,
                "display_name": "Message",
                "method": "text_response",
                "name": "text_output",
                "required_inputs": [],
                "selected": "Message",
                "tool_mode": true,
                "types": [
                  "Message"
                ],
                "value": "__UNDEFINED__"
              },
              {
                "allows_loop": false,
                "cache": true,
                "display_name": "Language Model",
                "method": "build_model",
                "name": "model_output",
                "required_inputs": [
                  "api_key"
                ],
                "selected": "LanguageModel",
                "tool_mode": true,
                "types": [
                  "LanguageModel"
                ],
<<<<<<< HEAD
                "value": "__UNDEFINED__"
              },
              {
                "allows_loop": false,
                "cache": true,
                "display_name": "Toolset",
                "method": "to_toolkit",
                "name": "component_as_tool",
                "required_inputs": [],
                "selected": "Tool",
                "tool_mode": true,
                "types": [
                  "Tool"
                ],
=======
>>>>>>> 7b3dc0b4
                "value": "__UNDEFINED__"
              }
            ],
            "pinned": false,
            "score": 0.14285714285714285,
            "template": {
              "_type": "Component",
              "api_key": {
                "_input_type": "SecretStrInput",
                "advanced": false,
                "display_name": "OpenAI API Key",
                "dynamic": false,
                "info": "The OpenAI API Key to use for the OpenAI model.",
                "input_types": [
                  "Message"
                ],
                "load_from_db": true,
                "name": "api_key",
                "password": true,
                "placeholder": "",
                "required": true,
                "show": true,
                "title_case": false,
                "type": "str",
                "value": "OPENAI_API_KEY"
              },
              "code": {
                "advanced": true,
                "dynamic": true,
                "fileTypes": [],
                "file_path": "",
                "info": "",
                "list": false,
                "load_from_db": false,
                "multiline": true,
                "name": "code",
                "password": false,
                "placeholder": "",
                "required": true,
                "show": true,
                "title_case": false,
                "type": "code",
                "value": "from langchain_openai import ChatOpenAI\nfrom pydantic.v1 import SecretStr\n\nfrom langflow.base.models.model import LCModelComponent\nfrom langflow.base.models.openai_constants import OPENAI_MODEL_NAMES\nfrom langflow.field_typing import LanguageModel\nfrom langflow.field_typing.range_spec import RangeSpec\nfrom langflow.inputs import BoolInput, DictInput, DropdownInput, IntInput, SecretStrInput, SliderInput, StrInput\n\n\nclass OpenAIModelComponent(LCModelComponent):\n    display_name = \"OpenAI\"\n    description = \"Generates text using OpenAI LLMs.\"\n    icon = \"OpenAI\"\n    name = \"OpenAIModel\"\n\n    inputs = [\n        *LCModelComponent._base_inputs,\n        IntInput(\n            name=\"max_tokens\",\n            display_name=\"Max Tokens\",\n            advanced=True,\n            info=\"The maximum number of tokens to generate. Set to 0 for unlimited tokens.\",\n            range_spec=RangeSpec(min=0, max=128000),\n        ),\n        DictInput(\n            name=\"model_kwargs\",\n            display_name=\"Model Kwargs\",\n            advanced=True,\n            info=\"Additional keyword arguments to pass to the model.\",\n        ),\n        BoolInput(\n            name=\"json_mode\",\n            display_name=\"JSON Mode\",\n            advanced=True,\n            info=\"If True, it will output JSON regardless of passing a schema.\",\n        ),\n        DropdownInput(\n            name=\"model_name\",\n            display_name=\"Model Name\",\n            advanced=False,\n            options=OPENAI_MODEL_NAMES,\n            value=OPENAI_MODEL_NAMES[0],\n        ),\n        StrInput(\n            name=\"openai_api_base\",\n            display_name=\"OpenAI API Base\",\n            advanced=True,\n            info=\"The base URL of the OpenAI API. \"\n            \"Defaults to https://api.openai.com/v1. \"\n            \"You can change this to use other APIs like JinaChat, LocalAI and Prem.\",\n        ),\n        SecretStrInput(\n            name=\"api_key\",\n            display_name=\"OpenAI API Key\",\n            info=\"The OpenAI API Key to use for the OpenAI model.\",\n            advanced=False,\n            value=\"OPENAI_API_KEY\",\n            required=True,\n        ),\n        SliderInput(\n            name=\"temperature\", display_name=\"Temperature\", value=0.1, range_spec=RangeSpec(min=0, max=1, step=0.01)\n        ),\n        IntInput(\n            name=\"seed\",\n            display_name=\"Seed\",\n            info=\"The seed controls the reproducibility of the job.\",\n            advanced=True,\n            value=1,\n        ),\n        IntInput(\n            name=\"max_retries\",\n            display_name=\"Max Retries\",\n            info=\"The maximum number of retries to make when generating.\",\n            advanced=True,\n            value=5,\n        ),\n        IntInput(\n            name=\"timeout\",\n            display_name=\"Timeout\",\n            info=\"The timeout for requests to OpenAI completion API.\",\n            advanced=True,\n            value=700,\n        ),\n    ]\n\n    def build_model(self) -> LanguageModel:  # type: ignore[type-var]\n        openai_api_key = self.api_key\n        temperature = self.temperature\n        model_name: str = self.model_name\n        max_tokens = self.max_tokens\n        model_kwargs = self.model_kwargs or {}\n        openai_api_base = self.openai_api_base or \"https://api.openai.com/v1\"\n        json_mode = self.json_mode\n        seed = self.seed\n        max_retries = self.max_retries\n        timeout = self.timeout\n\n        api_key = SecretStr(openai_api_key).get_secret_value() if openai_api_key else None\n        output = ChatOpenAI(\n            max_tokens=max_tokens or None,\n            model_kwargs=model_kwargs,\n            model=model_name,\n            base_url=openai_api_base,\n            api_key=api_key,\n            temperature=temperature if temperature is not None else 0.1,\n            seed=seed,\n            max_retries=max_retries,\n            request_timeout=timeout,\n        )\n        if json_mode:\n            output = output.bind(response_format={\"type\": \"json_object\"})\n\n        return output\n\n    def _get_exception_message(self, e: Exception):\n        \"\"\"Get a message from an OpenAI exception.\n\n        Args:\n            e (Exception): The exception to get the message from.\n\n        Returns:\n            str: The message from the exception.\n        \"\"\"\n        try:\n            from openai import BadRequestError\n        except ImportError:\n            return None\n        if isinstance(e, BadRequestError):\n            message = e.body.get(\"message\")\n            if message:\n                return message\n        return None\n"
              },
              "input_value": {
                "_input_type": "MessageInput",
                "advanced": false,
                "display_name": "Input",
                "dynamic": false,
                "info": "",
                "input_types": [
                  "Message"
                ],
                "list": false,
                "list_add_label": "Add More",
                "load_from_db": false,
                "name": "input_value",
                "placeholder": "",
                "required": false,
                "show": true,
                "title_case": false,
                "tool_mode": false,
                "trace_as_input": true,
                "trace_as_metadata": true,
                "type": "str",
                "value": ""
              },
              "json_mode": {
                "_input_type": "BoolInput",
                "advanced": true,
                "display_name": "JSON Mode",
                "dynamic": false,
                "info": "If True, it will output JSON regardless of passing a schema.",
                "list": false,
                "list_add_label": "Add More",
                "name": "json_mode",
                "placeholder": "",
                "required": false,
                "show": true,
                "title_case": false,
                "tool_mode": false,
                "trace_as_metadata": true,
                "type": "bool",
                "value": false
              },
              "max_retries": {
                "_input_type": "IntInput",
                "advanced": true,
                "display_name": "Max Retries",
                "dynamic": false,
                "info": "The maximum number of retries to make when generating.",
                "list": false,
                "list_add_label": "Add More",
                "name": "max_retries",
                "placeholder": "",
                "required": false,
                "show": true,
                "title_case": false,
                "tool_mode": false,
                "trace_as_metadata": true,
                "type": "int",
                "value": 5
              },
              "max_tokens": {
                "_input_type": "IntInput",
                "advanced": true,
                "display_name": "Max Tokens",
                "dynamic": false,
                "info": "The maximum number of tokens to generate. Set to 0 for unlimited tokens.",
                "list": false,
                "list_add_label": "Add More",
                "name": "max_tokens",
                "placeholder": "",
                "range_spec": {
                  "max": 128000,
                  "min": 0,
                  "step": 0.1,
                  "step_type": "float"
                },
                "required": false,
                "show": true,
                "title_case": false,
                "tool_mode": false,
                "trace_as_metadata": true,
                "type": "int",
                "value": ""
              },
              "model_kwargs": {
                "_input_type": "DictInput",
                "advanced": true,
                "display_name": "Model Kwargs",
                "dynamic": false,
                "info": "Additional keyword arguments to pass to the model.",
                "list": false,
                "list_add_label": "Add More",
                "name": "model_kwargs",
                "placeholder": "",
                "required": false,
                "show": true,
                "title_case": false,
                "tool_mode": false,
                "trace_as_input": true,
                "type": "dict",
                "value": {}
              },
              "model_name": {
                "_input_type": "DropdownInput",
                "advanced": false,
                "combobox": false,
                "dialog_inputs": {},
                "display_name": "Model Name",
                "dynamic": false,
                "info": "",
                "name": "model_name",
                "options": [
                  "gpt-4o-mini",
                  "gpt-4o",
                  "gpt-4-turbo",
                  "gpt-4-turbo-preview",
                  "gpt-4",
                  "gpt-3.5-turbo",
                  "gpt-3.5-turbo-0125"
                ],
                "options_metadata": [],
                "placeholder": "",
                "required": false,
                "show": true,
                "title_case": false,
                "tool_mode": false,
                "trace_as_metadata": true,
                "type": "str",
                "value": "gpt-4o-mini"
              },
              "openai_api_base": {
                "_input_type": "StrInput",
                "advanced": true,
                "display_name": "OpenAI API Base",
                "dynamic": false,
                "info": "The base URL of the OpenAI API. Defaults to https://api.openai.com/v1. You can change this to use other APIs like JinaChat, LocalAI and Prem.",
                "list": false,
                "list_add_label": "Add More",
                "load_from_db": false,
                "name": "openai_api_base",
                "placeholder": "",
                "required": false,
                "show": true,
                "title_case": false,
                "tool_mode": false,
                "trace_as_metadata": true,
                "type": "str",
                "value": ""
              },
              "seed": {
                "_input_type": "IntInput",
                "advanced": true,
                "display_name": "Seed",
                "dynamic": false,
                "info": "The seed controls the reproducibility of the job.",
                "list": false,
                "list_add_label": "Add More",
                "name": "seed",
                "placeholder": "",
                "required": false,
                "show": true,
                "title_case": false,
                "tool_mode": false,
                "trace_as_metadata": true,
                "type": "int",
                "value": 1
              },
              "stream": {
                "_input_type": "BoolInput",
                "advanced": false,
                "display_name": "Stream",
                "dynamic": false,
                "info": "Stream the response from the model. Streaming works only in Chat.",
                "list": false,
                "list_add_label": "Add More",
                "name": "stream",
                "placeholder": "",
                "required": false,
                "show": true,
                "title_case": false,
                "tool_mode": false,
                "trace_as_metadata": true,
                "type": "bool",
                "value": false
              },
              "system_message": {
                "_input_type": "MultilineInput",
                "advanced": false,
                "display_name": "System Message",
                "dynamic": false,
                "info": "System message to pass to the model.",
                "input_types": [
                  "Message"
                ],
                "list": false,
                "list_add_label": "Add More",
                "load_from_db": false,
                "multiline": true,
                "name": "system_message",
                "placeholder": "",
                "required": false,
                "show": true,
                "title_case": false,
                "tool_mode": false,
                "trace_as_input": true,
                "trace_as_metadata": true,
                "type": "str",
                "value": ""
              },
              "temperature": {
                "_input_type": "SliderInput",
                "advanced": false,
                "display_name": "Temperature",
                "dynamic": false,
                "info": "",
                "max_label": "",
                "max_label_icon": "",
                "min_label": "",
                "min_label_icon": "",
                "name": "temperature",
                "placeholder": "",
                "range_spec": {
                  "max": 1,
                  "min": 0,
                  "step": 0.01,
                  "step_type": "float"
                },
                "required": false,
                "show": true,
                "slider_buttons": false,
                "slider_buttons_options": [],
                "slider_input": false,
                "title_case": false,
                "tool_mode": false,
                "type": "slider",
                "value": 0.1
              },
              "timeout": {
                "_input_type": "IntInput",
                "advanced": true,
                "display_name": "Timeout",
                "dynamic": false,
                "info": "The timeout for requests to OpenAI completion API.",
                "list": false,
                "list_add_label": "Add More",
                "name": "timeout",
                "placeholder": "",
                "required": false,
                "show": true,
                "title_case": false,
                "tool_mode": false,
                "trace_as_metadata": true,
                "type": "int",
                "value": 700
              }
            },
            "tool_mode": false
          },
          "showNode": true,
          "type": "OpenAIModel"
        },
        "dragging": false,
        "id": "OpenAIModel-EuPBl",
        "measured": {
          "height": 734,
          "width": 360
        },
        "position": {
          "x": 7206.924894456788,
          "y": 2971.632992278429
        },
        "selected": false,
        "type": "genericNode"
      }
    ],
    "viewport": {
      "x": -6905.9718468947285,
      "y": -3158.1897396901054,
      "zoom": 1.0286473888530476
    }
  },
  "description": " Create engaging Instagram posts with AI-generated content and image prompts, streamlining social media content creation.",
  "endpoint_name": null,
  "gradient": "0",
  "icon": "InstagramIcon",
  "id": "4bb309e6-42b4-4565-b960-8bd0f7e431f2",
  "is_component": false,
  "last_tested_version": "1.0.19.post2",
  "name": "Instagram Copywriter",
  "tags": [
    "content-generation",
    "chatbots",
    "agents"
  ]
}<|MERGE_RESOLUTION|>--- conflicted
+++ resolved
@@ -15,11 +15,7 @@
           },
           "targetHandle": {
             "fieldName": "guidelines",
-<<<<<<< HEAD
-            "id": "Prompt-jlObO",
-=======
             "id": "Prompt-5uTbs",
->>>>>>> 7b3dc0b4
             "inputTypes": [
               "Message",
               "Text"
@@ -47,11 +43,7 @@
           },
           "targetHandle": {
             "fieldName": "input_value",
-<<<<<<< HEAD
-            "id": "Agent-NNcr1",
-=======
             "id": "Agent-nxMr2",
->>>>>>> 7b3dc0b4
             "inputTypes": [
               "Message"
             ],
@@ -78,45 +70,11 @@
           },
           "targetHandle": {
             "fieldName": "context",
-<<<<<<< HEAD
-            "id": "Prompt-jlObO",
-=======
             "id": "Prompt-5uTbs",
->>>>>>> 7b3dc0b4
             "inputTypes": [
               "Message",
               "Text"
             ],
-<<<<<<< HEAD
-            "type": "str"
-          }
-        },
-        "id": "reactflow__edge-Agent-NNcr1{œdataTypeœ:œAgentœ,œidœ:œAgent-NNcr1œ,œnameœ:œresponseœ,œoutput_typesœ:[œMessageœ]}-Prompt-jlObO{œfieldNameœ:œcontextœ,œidœ:œPrompt-jlObOœ,œinputTypesœ:[œMessageœ,œTextœ],œtypeœ:œstrœ}",
-        "source": "Agent-NNcr1",
-        "sourceHandle": "{œdataTypeœ: œAgentœ, œidœ: œAgent-NNcr1œ, œnameœ: œresponseœ, œoutput_typesœ: [œMessageœ]}",
-        "target": "Prompt-jlObO",
-        "targetHandle": "{œfieldNameœ: œcontextœ, œidœ: œPrompt-jlObOœ, œinputTypesœ: [œMessageœ, œTextœ], œtypeœ: œstrœ}"
-      },
-      {
-        "animated": false,
-        "className": "",
-        "data": {
-          "sourceHandle": {
-            "dataType": "Prompt",
-            "id": "Prompt-HtPaM",
-            "name": "prompt",
-            "output_types": [
-              "Message"
-            ]
-          },
-          "targetHandle": {
-            "fieldName": "input_value",
-            "id": "ChatOutput-L2u2A",
-            "inputTypes": [
-              "Message"
-            ],
-=======
->>>>>>> 7b3dc0b4
             "type": "str"
           }
         },
@@ -139,11 +97,7 @@
           },
           "targetHandle": {
             "fieldName": "tools",
-<<<<<<< HEAD
-            "id": "Agent-NNcr1",
-=======
             "id": "Agent-nxMr2",
->>>>>>> 7b3dc0b4
             "inputTypes": [
               "Tool"
             ],
@@ -169,11 +123,7 @@
           },
           "targetHandle": {
             "fieldName": "input_value",
-<<<<<<< HEAD
-            "id": "OpenAIModel-qQ00F",
-=======
             "id": "OpenAIModel-BUxp5",
->>>>>>> 7b3dc0b4
             "inputTypes": [
               "Message"
             ],
@@ -199,11 +149,7 @@
           },
           "targetHandle": {
             "fieldName": "post",
-<<<<<<< HEAD
-            "id": "Prompt-qF4uD",
-=======
             "id": "Prompt-vNJrn",
->>>>>>> 7b3dc0b4
             "inputTypes": [
               "Message",
               "Text"
@@ -230,11 +176,7 @@
           },
           "targetHandle": {
             "fieldName": "post",
-<<<<<<< HEAD
-            "id": "Prompt-HtPaM",
-=======
             "id": "Prompt-kfn20",
->>>>>>> 7b3dc0b4
             "inputTypes": [
               "Message",
               "Text"
@@ -261,11 +203,7 @@
           },
           "targetHandle": {
             "fieldName": "input_value",
-<<<<<<< HEAD
-            "id": "OpenAIModel-vHqv4",
-=======
             "id": "OpenAIModel-EuPBl",
->>>>>>> 7b3dc0b4
             "inputTypes": [
               "Message"
             ],
@@ -291,11 +229,7 @@
           },
           "targetHandle": {
             "fieldName": "image_description",
-<<<<<<< HEAD
-            "id": "Prompt-HtPaM",
-=======
             "id": "Prompt-kfn20",
->>>>>>> 7b3dc0b4
             "inputTypes": [
               "Message",
               "Text"
@@ -381,22 +315,6 @@
                 "types": [
                   "Message"
                 ],
-<<<<<<< HEAD
-                "value": "__UNDEFINED__"
-              },
-              {
-                "allows_loop": false,
-                "cache": true,
-                "display_name": "Toolset",
-                "method": "to_toolkit",
-                "name": "component_as_tool",
-                "selected": "Tool",
-                "tool_mode": true,
-                "types": [
-                  "Tool"
-                ],
-=======
->>>>>>> 7b3dc0b4
                 "value": "__UNDEFINED__"
               }
             ],
@@ -689,22 +607,6 @@
                 "types": [
                   "Message"
                 ],
-<<<<<<< HEAD
-                "value": "__UNDEFINED__"
-              },
-              {
-                "allows_loop": false,
-                "cache": true,
-                "display_name": "Toolset",
-                "method": "to_toolkit",
-                "name": "component_as_tool",
-                "selected": "Tool",
-                "tool_mode": true,
-                "types": [
-                  "Tool"
-                ],
-=======
->>>>>>> 7b3dc0b4
                 "value": "__UNDEFINED__"
               }
             ],
@@ -874,22 +776,6 @@
                 "types": [
                   "Message"
                 ],
-<<<<<<< HEAD
-                "value": "__UNDEFINED__"
-              },
-              {
-                "allows_loop": false,
-                "cache": true,
-                "display_name": "Toolset",
-                "method": "to_toolkit",
-                "name": "component_as_tool",
-                "selected": "Tool",
-                "tool_mode": true,
-                "types": [
-                  "Tool"
-                ],
-=======
->>>>>>> 7b3dc0b4
                 "value": "__UNDEFINED__"
               }
             ],
@@ -1000,22 +886,6 @@
                 "types": [
                   "Message"
                 ],
-<<<<<<< HEAD
-                "value": "__UNDEFINED__"
-              },
-              {
-                "allows_loop": false,
-                "cache": true,
-                "display_name": "Toolset",
-                "method": "to_toolkit",
-                "name": "component_as_tool",
-                "selected": "Tool",
-                "tool_mode": true,
-                "types": [
-                  "Tool"
-                ],
-=======
->>>>>>> 7b3dc0b4
                 "value": "__UNDEFINED__"
               }
             ],
@@ -1171,22 +1041,6 @@
                 "types": [
                   "Message"
                 ],
-<<<<<<< HEAD
-                "value": "__UNDEFINED__"
-              },
-              {
-                "allows_loop": false,
-                "cache": true,
-                "display_name": "Toolset",
-                "method": "to_toolkit",
-                "name": "component_as_tool",
-                "selected": "Tool",
-                "tool_mode": true,
-                "types": [
-                  "Tool"
-                ],
-=======
->>>>>>> 7b3dc0b4
                 "value": "__UNDEFINED__"
               }
             ],
@@ -1302,11 +1156,8 @@
                 "dynamic": false,
                 "info": "Message to be passed as output.",
                 "input_types": [
-<<<<<<< HEAD
-=======
                   "Data",
                   "DataFrame",
->>>>>>> 7b3dc0b4
                   "Message"
                 ],
                 "list": false,
@@ -1509,22 +1360,6 @@
                 "types": [
                   "Message"
                 ],
-<<<<<<< HEAD
-                "value": "__UNDEFINED__"
-              },
-              {
-                "allows_loop": false,
-                "cache": true,
-                "display_name": "Toolset",
-                "method": "to_toolkit",
-                "name": "component_as_tool",
-                "selected": "Tool",
-                "tool_mode": true,
-                "types": [
-                  "Tool"
-                ],
-=======
->>>>>>> 7b3dc0b4
                 "value": "__UNDEFINED__"
               }
             ],
@@ -2125,22 +1960,6 @@
                 "types": [
                   "Message"
                 ],
-<<<<<<< HEAD
-                "value": "__UNDEFINED__"
-              },
-              {
-                "allows_loop": false,
-                "cache": true,
-                "display_name": "Toolset",
-                "method": "to_toolkit",
-                "name": "component_as_tool",
-                "selected": "Tool",
-                "tool_mode": true,
-                "types": [
-                  "Tool"
-                ],
-=======
->>>>>>> 7b3dc0b4
                 "value": "__UNDEFINED__"
               }
             ],
@@ -2501,11 +2320,7 @@
                 "input_types": [
                   "Message"
                 ],
-<<<<<<< HEAD
-                "load_from_db": true,
-=======
-                "load_from_db": false,
->>>>>>> 7b3dc0b4
+                "load_from_db": false,
                 "name": "api_key",
                 "password": true,
                 "placeholder": "",
@@ -2859,23 +2674,6 @@
                 "types": [
                   "LanguageModel"
                 ],
-<<<<<<< HEAD
-                "value": "__UNDEFINED__"
-              },
-              {
-                "allows_loop": false,
-                "cache": true,
-                "display_name": "Toolset",
-                "method": "to_toolkit",
-                "name": "component_as_tool",
-                "required_inputs": [],
-                "selected": "Tool",
-                "tool_mode": true,
-                "types": [
-                  "Tool"
-                ],
-=======
->>>>>>> 7b3dc0b4
                 "value": "__UNDEFINED__"
               }
             ],
@@ -3258,23 +3056,6 @@
                 "types": [
                   "LanguageModel"
                 ],
-<<<<<<< HEAD
-                "value": "__UNDEFINED__"
-              },
-              {
-                "allows_loop": false,
-                "cache": true,
-                "display_name": "Toolset",
-                "method": "to_toolkit",
-                "name": "component_as_tool",
-                "required_inputs": [],
-                "selected": "Tool",
-                "tool_mode": true,
-                "types": [
-                  "Tool"
-                ],
-=======
->>>>>>> 7b3dc0b4
                 "value": "__UNDEFINED__"
               }
             ],
