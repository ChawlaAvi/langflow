--- conflicted
+++ resolved
@@ -376,17 +376,13 @@
     auto_saving_interval: int
     health_check_max_retries: int
     max_file_size_upload: int
-<<<<<<< HEAD
     public_flow_cleanup_interval: int
     public_flow_expiration: int
     event_delivery: Literal["polling", "streaming"]
-=======
-    event_delivery: Literal["polling", "streaming"]
 
 
 class CancelFlowResponse(BaseModel):
     """Response model for flow build cancellation."""
 
     success: bool
-    message: str
->>>>>>> c57ed6f4
+    message: str