--- conflicted
+++ resolved
@@ -526,6 +526,19 @@
         raise HTTPException(status_code=500, detail="Error building Component") from exc
 
 
+async def build_flow_and_stream(flow_id, inputs, background_tasks, current_user):
+    queue_service = get_queue_service()
+    build_response = await build_flow(
+        flow_id=flow_id,
+        inputs=inputs,
+        background_tasks=background_tasks,
+        current_user=current_user,
+        queue_service=queue_service,
+    )
+    job_id = build_response["job_id"]
+    return await get_build_events(job_id, queue_service)
+
+
 @router.post("/build_public_tmp/{flow_id}/flow")
 async def build_public_tmp(
     *,
@@ -591,25 +604,8 @@
             flow_name=flow_name or f"{client_id}_{flow_id}",
         )
     except Exception as exc:
-<<<<<<< HEAD
-        raise HTTPException(status_code=500, detail="Error building Component") from exc
-
-
-async def build_flow_and_stream(flow_id, inputs, background_tasks, current_user):
-    queue_service = get_queue_service()
-    build_response = await build_flow(
-        flow_id=flow_id,
-        inputs=inputs,
-        background_tasks=background_tasks,
-        current_user=current_user,
-        queue_service=queue_service,
-    )
-    job_id = build_response["job_id"]
-    return await get_build_events(job_id, queue_service)
-=======
         logger.exception("Error building public flow")
         if isinstance(exc, HTTPException):
             raise
         raise HTTPException(status_code=500, detail=str(exc)) from exc
-    return {"job_id": job_id}
->>>>>>> 093cc42f
+    return {"job_id": job_id}