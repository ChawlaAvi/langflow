--- conflicted
+++ resolved
@@ -211,7 +211,8 @@
 requires = ["hatchling"]
 build-backend = "hatchling.build"
 
-
+[project.scripts]
+langflow-base = "langflow.__main__:main"
 
 [project.urls]
 Repository = "https://github.com/langflow-ai/langflow"
@@ -335,7 +336,6 @@
 apify = ["apify-client>=1.8.1"]
 spider = ["spider-client>=0.0.27,<1.0.0"]
 
-<<<<<<< HEAD
 # Development dependencies
 dev = [
     "types-redis>=4.6.0.5",
@@ -454,8 +454,4 @@
     "langflow-base[pydantic-ai]",
     "langflow-base[apify]",
     "langflow-base[spider]",
-]
-=======
-[project.scripts]
-langflow-base = "langflow.__main__:main"
->>>>>>> 0886bdad
+]