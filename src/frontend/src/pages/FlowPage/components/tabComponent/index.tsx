import { PlusIcon, XMarkIcon } from "@heroicons/react/24/solid";
import { useContext, useState } from "react";
import { TabsContext } from "../../../../contexts/tabsContext";
import { FlowType } from "../../../../types/flow";

import _ from "lodash";

export default function TabComponent({
  selected,
  flow,
  onClick,
}: {
  flow: FlowType;
  selected: boolean;
  onClick: () => void;
}) {
<<<<<<< HEAD
  const { removeFlow, updateFlow, flows } = useContext(TabsContext);
=======
  const { removeFlow, updateFlow, flows, setDisableCopyPaste } =
    useContext(TabsContext);
>>>>>>> 2b577934
  const [isRename, setIsRename] = useState(false);
  const [value, setValue] = useState("");
  return (
    <>
      {flow ? (
        !selected ? (
          <div
<<<<<<< HEAD
            className="dark:text-white flex justify-between select-none truncate w-44 items-center px-4 my-1.5 border-x border-x-gray-300 dark:border-x-gray-600 -ml-px"
=======
            className="my-1.5 -ml-px flex w-44 select-none items-center justify-between truncate border-x border-x-gray-300 px-4 dark:border-x-gray-600 dark:text-white"
>>>>>>> 2b577934
            onClick={onClick}
          >
            <span className="w-32 truncate text-left">{flow.name}</span>

            <button
              onClick={(e) => {
                e.stopPropagation();
                removeFlow(flow.id);
              }}
            >
<<<<<<< HEAD
              <XMarkIcon className="h-4 hover:bg-white dark:hover:bg-gray-600 rounded-full" />
            </button>
          </div>
        ) : (
          <div className="bg-white dark:text-white dark:bg-gray-700/60 flex select-none justify-between w-44 items-center border border-b-0 border-gray-300 dark:border-gray-600 px-4 py-1 rounded-t-xl -ml-px">
            {isRename ? (
              <input
                autoFocus
                className="bg-transparent focus:border-none active:outline hover:outline focus:outline outline-gray-300 rounded-md  w-28"
                onBlur={() => {
                  setIsRename(false);
=======
              <XMarkIcon className="h-4 rounded-full hover:bg-white dark:hover:bg-gray-600" />
            </button>
          </div>
        ) : (
          <div className="-ml-px flex w-44 select-none items-center justify-between rounded-t-xl border border-b-0 border-gray-300 bg-white px-4 py-1 dark:border-gray-600 dark:bg-gray-700/60 dark:text-white">
            {isRename ? (
              <input
                onFocus={() => {
                  setDisableCopyPaste(true);
                }}
                autoFocus
                className="w-28 rounded-md bg-transparent outline-gray-300 hover:outline focus:border-none focus:outline  active:outline"
                onBlur={() => {
                  setIsRename(false);
                  setDisableCopyPaste(false);
>>>>>>> 2b577934
                  if (value !== "") {
                    let newFlow = _.cloneDeep(flow);
                    newFlow.name = value;
                    updateFlow(newFlow);
                  }
                }}
                value={value}
                onChange={(e) => {
                  setValue(e.target.value);
                }}
              />
            ) : (
              <div className="flex items-center gap-2">
                <span
<<<<<<< HEAD
                  className="text-left w-32 truncate"
=======
                  className="w-32 truncate text-left"
>>>>>>> 2b577934
                  onDoubleClick={() => {
                    setIsRename(true);
                    setValue(flow.name);
                  }}
                >
                  {flow.name}
                </span>
              </div>
            )}
            <button
              onClick={() => {
                removeFlow(flow.id);
              }}
            >
              {flows.length > 1 && (
<<<<<<< HEAD
                <XMarkIcon className="h-4 hover:bg-gray-100 dark:hover:bg-gray-600 rounded-full" />
=======
                <XMarkIcon className="h-4 rounded-full hover:bg-gray-100 dark:hover:bg-gray-600" />
>>>>>>> 2b577934
              )}
            </button>
          </div>
        )
      ) : (
<<<<<<< HEAD
        <div className="h-full py-1.5 flex justify-center items-center">
          <button
            className="px-3 flex items-center h-full pb-0.5 pt-0.5 border-x-gray-300 dark:border-x-gray-600 dark:text-white -ml-px"
=======
        <div className="flex h-full items-center justify-center py-1.5">
          <button
            className="-ml-px flex h-full items-center border-x-gray-300 px-3 pb-0.5 pt-0.5 dark:border-x-gray-600 dark:text-white"
>>>>>>> 2b577934
            onClick={onClick}
          >
            <PlusIcon className="h-5 rounded-full hover:bg-white dark:hover:bg-gray-600" />
          </button>
        </div>
      )}
    </>
  );
}<|MERGE_RESOLUTION|>--- conflicted
+++ resolved
@@ -13,13 +13,11 @@
   flow: FlowType;
   selected: boolean;
   onClick: () => void;
+  flow: FlowType;
+  selected: boolean;
+  onClick: () => void;
 }) {
-<<<<<<< HEAD
   const { removeFlow, updateFlow, flows } = useContext(TabsContext);
-=======
-  const { removeFlow, updateFlow, flows, setDisableCopyPaste } =
-    useContext(TabsContext);
->>>>>>> 2b577934
   const [isRename, setIsRename] = useState(false);
   const [value, setValue] = useState("");
   return (
@@ -27,11 +25,7 @@
       {flow ? (
         !selected ? (
           <div
-<<<<<<< HEAD
             className="dark:text-white flex justify-between select-none truncate w-44 items-center px-4 my-1.5 border-x border-x-gray-300 dark:border-x-gray-600 -ml-px"
-=======
-            className="my-1.5 -ml-px flex w-44 select-none items-center justify-between truncate border-x border-x-gray-300 px-4 dark:border-x-gray-600 dark:text-white"
->>>>>>> 2b577934
             onClick={onClick}
           >
             <span className="w-32 truncate text-left">{flow.name}</span>
@@ -42,7 +36,6 @@
                 removeFlow(flow.id);
               }}
             >
-<<<<<<< HEAD
               <XMarkIcon className="h-4 hover:bg-white dark:hover:bg-gray-600 rounded-full" />
             </button>
           </div>
@@ -54,23 +47,6 @@
                 className="bg-transparent focus:border-none active:outline hover:outline focus:outline outline-gray-300 rounded-md  w-28"
                 onBlur={() => {
                   setIsRename(false);
-=======
-              <XMarkIcon className="h-4 rounded-full hover:bg-white dark:hover:bg-gray-600" />
-            </button>
-          </div>
-        ) : (
-          <div className="-ml-px flex w-44 select-none items-center justify-between rounded-t-xl border border-b-0 border-gray-300 bg-white px-4 py-1 dark:border-gray-600 dark:bg-gray-700/60 dark:text-white">
-            {isRename ? (
-              <input
-                onFocus={() => {
-                  setDisableCopyPaste(true);
-                }}
-                autoFocus
-                className="w-28 rounded-md bg-transparent outline-gray-300 hover:outline focus:border-none focus:outline  active:outline"
-                onBlur={() => {
-                  setIsRename(false);
-                  setDisableCopyPaste(false);
->>>>>>> 2b577934
                   if (value !== "") {
                     let newFlow = _.cloneDeep(flow);
                     newFlow.name = value;
@@ -85,11 +61,7 @@
             ) : (
               <div className="flex items-center gap-2">
                 <span
-<<<<<<< HEAD
                   className="text-left w-32 truncate"
-=======
-                  className="w-32 truncate text-left"
->>>>>>> 2b577934
                   onDoubleClick={() => {
                     setIsRename(true);
                     setValue(flow.name);
@@ -105,25 +77,15 @@
               }}
             >
               {flows.length > 1 && (
-<<<<<<< HEAD
                 <XMarkIcon className="h-4 hover:bg-gray-100 dark:hover:bg-gray-600 rounded-full" />
-=======
-                <XMarkIcon className="h-4 rounded-full hover:bg-gray-100 dark:hover:bg-gray-600" />
->>>>>>> 2b577934
               )}
             </button>
           </div>
         )
       ) : (
-<<<<<<< HEAD
         <div className="h-full py-1.5 flex justify-center items-center">
           <button
             className="px-3 flex items-center h-full pb-0.5 pt-0.5 border-x-gray-300 dark:border-x-gray-600 dark:text-white -ml-px"
-=======
-        <div className="flex h-full items-center justify-center py-1.5">
-          <button
-            className="-ml-px flex h-full items-center border-x-gray-300 px-3 pb-0.5 pt-0.5 dark:border-x-gray-600 dark:text-white"
->>>>>>> 2b577934
             onClick={onClick}
           >
             <PlusIcon className="h-5 rounded-full hover:bg-white dark:hover:bg-gray-600" />
