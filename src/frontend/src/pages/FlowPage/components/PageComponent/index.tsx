--- conflicted
+++ resolved
@@ -33,17 +33,12 @@
 import { typesContext } from "../../../../contexts/typesContext";
 import { undoRedoContext } from "../../../../contexts/undoRedoContext";
 import { APIClassType } from "../../../../types/api";
-<<<<<<< HEAD
 import { FlowType, NodeType, targetHandleType } from "../../../../types/flow";
+import { TabsState } from "../../../../types/tabs";
 import {
   isValidConnection,
   scapeJSONParse,
 } from "../../../../utils/reactflowUtils";
-=======
-import { FlowType, NodeType } from "../../../../types/flow";
-import { TabsState } from "../../../../types/tabs";
-import { isValidConnection } from "../../../../utils/reactflowUtils";
->>>>>>> 20787789
 import { isWrappedWithClass } from "../../../../utils/utils";
 import ConnectionLineComponent from "../ConnectionLineComponent";
 import ExtraSidebar from "../extraSidebarComponent";
@@ -210,20 +205,13 @@
             ...params,
             style: { stroke: "#555" },
             className:
-<<<<<<< HEAD
-              ((scapeJSONParse(params.targetHandle) as targetHandleType)
+              ((scapeJSONParse(params.targetHandle!) as targetHandleType)
                 .type === "Text"
                 ? "stroke-foreground "
                 : "stroke-foreground ") + " stroke-connection",
             animated:
-              (scapeJSONParse(params.targetHandle) as targetHandleType).type ===
-              "Text",
-=======
-              (params.targetHandle?.split("|")[0] === "Text"
-                ? "stroke-foreground "
-                : "stroke-foreground ") + " stroke-connection",
-            animated: params.targetHandle?.split("|")[0] === "Text",
->>>>>>> 20787789
+              (scapeJSONParse(params.targetHandle!) as targetHandleType)
+                .type === "Text",
           },
           eds
         )
