--- conflicted
+++ resolved
@@ -49,18 +49,12 @@
   const editFlowLink = `/flow/${flowData.id}${folderId ? `/folder/${folderId}` : ""}`;
 
   const handleClick = async () => {
-<<<<<<< HEAD
     if (shiftPressed) {
       setSelected(!selected);
     } else {
       if (!isComponent) {
-        await setFlowToCanvas(flowData);
         navigate(editFlowLink);
       }
-=======
-    if (!isComponent) {
-      navigate(editFlowLink);
->>>>>>> 32bdf240
     }
   };
 
