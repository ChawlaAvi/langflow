import { ForwardedIconComponent } from "@/components/common/genericIconComponent";
import ShadTooltip from "@/components/common/shadTooltipComponent";
import ToolsComponent from "@/components/core/parameterRenderComponent/components/ToolsComponent";
import { Button } from "@/components/ui/button";
import { createApiKey } from "@/controllers/API";
import { api } from "@/controllers/API/api";
import {
  useGetFlowsMCP,
  usePatchFlowsMCP,
} from "@/controllers/API/queries/mcp";
import { PROXY_TARGET } from "@/customization/config-constants";
import useTheme from "@/customization/hooks/use-custom-theme";
import useAuthStore from "@/stores/authStore";
import { useFolderStore } from "@/stores/foldersStore";
import { MCPSettingsType } from "@/types/mcp";
import { parseString } from "@/utils/stringManipulation";
import { cn } from "@/utils/utils";
import { useState } from "react";
import { useParams } from "react-router-dom";
import SyntaxHighlighter from "react-syntax-highlighter";

const McpServerTab = ({ folderName }: { folderName: string }) => {
  const isDarkMode = useTheme().dark;
  const { folderId } = useParams();
  const myCollectionId = useFolderStore((state) => state.myCollectionId);
  const projectId = folderId ?? myCollectionId ?? "";
  const [isCopied, setIsCopied] = useState(false);
  const [apiKey, setApiKey] = useState<string>("");
  const [isGeneratingApiKey, setIsGeneratingApiKey] = useState(false);

  const { data: flowsMCP } = useGetFlowsMCP({ projectId });
  const { mutate: patchFlowsMCP } = usePatchFlowsMCP({ project_id: projectId });

  const isAutoLogin = useAuthStore((state) => state.autoLogin);

  const handleOnNewValue = (value) => {
    const flowsMCPData: MCPSettingsType[] = value.value.map((flow) => ({
      id: flow.id,
      action_name: flow.name,
      action_description: flow.description,
      mcp_enabled: flow.status,
    }));
    patchFlowsMCP(flowsMCPData);
  };

  const flowsMCPData = flowsMCP?.map((flow) => ({
    id: flow.id,
    name: flow.action_name,
    description: flow.action_description,
    display_name: flow.name,
    display_description: flow.description,
    status: flow.mcp_enabled,
    tags: [flow.name],
  }));

  const syntaxHighlighterStyle = {
    "hljs-string": {
      color: isDarkMode ? "hsla(158, 64%, 52%, 1)" : "#059669", // Accent Green
    },
    "hljs-attr": {
      color: isDarkMode ? "hsla(329, 86%, 70%, 1)" : "#DB2777", // Accent Pink
    },
  };

  const apiHost = api.defaults.baseURL || window.location.origin;

  const apiUrl = `${apiHost}/api/v1/mcp/project/${projectId}/sse`;

  const MCP_SERVER_JSON = `{
  "mcpServers": {
    "lf-${parseString(folderName ?? "project", ["snake_case", "no_blank", "lowercase"]).slice(0, 11)}": {
      "command": "uvx",
      "args": [
        "mcp-proxy",${
          isAutoLogin
            ? ""
            : `
        "--headers",
        "x-api-key",
        "${apiKey || "YOUR_API_KEY"}",`
        }
        "${apiUrl}"
      ]
    }
  }
}`;

  const MCP_SERVER_TUTORIAL_LINK =
    "https://docs.langflow.org/mcp-server#connect-clients-to-use-the-servers-actions";

  const MCP_SERVER_DEPLOY_TUTORIAL_LINK =
    "https://docs.langflow.org/mcp-server#deploy-your-server-externally";

  const copyToClipboard = () => {
    navigator.clipboard
      .writeText(MCP_SERVER_JSON)
      .then(() => {
        setIsCopied(true);
        setTimeout(() => {
          setIsCopied(false);
        }, 1000);
      })
      .catch((err) => console.error("Failed to copy text: ", err));
  };

  const generateApiKey = () => {
    setIsGeneratingApiKey(true);
    createApiKey(`MCP Server ${folderName}`)
      .then((res) => {
        setApiKey(res["api_key"]);
      })
      .catch((err) => {})
      .finally(() => {
        setIsGeneratingApiKey(false);
      });
  };

  return (
    <div>
      <div className="pb-2 text-sm font-medium" data-testid="mcp-server-title">
        MCP Server
      </div>
<<<<<<< HEAD
      <div className="pb-4 text-mmd text-muted-foreground">
        Access your Project's flows as Actions within a MCP Server. Learn how to
=======
      <div className="pb-4 text-sm text-muted-foreground">
        Access your Project's flows as Actions within a MCP Server. Learn more
        in our
>>>>>>> 32bdf240
        <a
          className="text-accent-pink-foreground"
          href={MCP_SERVER_DEPLOY_TUTORIAL_LINK}
          target="_blank"
          rel="noreferrer"
        >
          {" "}
          Projects as MCP Servers guide.
        </a>
      </div>
      <div className="flex flex-row">
        <div className="w-1/3">
          <div className="flex flex-row justify-between">
            <ShadTooltip
              content="Flows in this project can be exposed as callable MCP actions."
              side="right"
            >
              <div className="flex items-center text-mmd font-medium hover:cursor-help">
                Flows/Actions
                <ForwardedIconComponent
                  name="info"
                  className="ml-1.5 h-4 w-4 text-muted-foreground"
                  aria-hidden="true"
                />
              </div>
            </ShadTooltip>
          </div>
          <div className="flex flex-row flex-wrap gap-2 pt-2">
            <ToolsComponent
              value={flowsMCPData}
              title="MCP Server Actions"
              description="Select actions to add to this server"
              handleOnNewValue={handleOnNewValue}
              id="mcp-server-tools"
              button_description="Edit Actions"
              editNode={false}
              isAction
              disabled={false}
            />
          </div>
        </div>
        <div className="w-2/3 pl-4">
          <div className="overflow-hidden rounded-lg border border-border">
            <SyntaxHighlighter
              style={syntaxHighlighterStyle}
              CodeTag={({ children }) => (
                <div className="relative bg-background text-[13px]">
                  <div className="absolute right-4 top-4 flex items-center gap-6">
                    {!isAutoLogin && (
                      <Button
                        unstyled
                        className="flex items-center gap-2 font-sans text-muted-foreground hover:text-foreground"
                        disabled={apiKey !== ""}
                        loading={isGeneratingApiKey}
                        onClick={generateApiKey}
                      >
                        <ForwardedIconComponent
                          name={"key"}
                          className="h-4 w-4"
                          aria-hidden="true"
                        />
                        <span>
                          {apiKey === ""
                            ? "Generate API key"
                            : "API key generated"}
                        </span>
                      </Button>
                    )}
                    <Button
                      unstyled
                      size="icon"
                      className={cn(
                        "h-4 w-4 text-muted-foreground hover:text-foreground",
                      )}
                      onClick={copyToClipboard}
                    >
                      <ForwardedIconComponent
                        name={isCopied ? "check" : "copy"}
                        className="h-4 w-4"
                        aria-hidden="true"
                      />
                    </Button>
                  </div>
                  <div className="overflow-x-auto p-4">{children}</div>
                </div>
              )}
              language="json"
            >
              {MCP_SERVER_JSON}
            </SyntaxHighlighter>
          </div>
<<<<<<< HEAD
          <div className="p-2 text-mmd text-muted-foreground">
            Use this config in your client. Need help? See the{" "}
=======
          <div className="p-2 text-sm text-muted-foreground">
            Add this config to your client of choice. Need help? See the{" "}
>>>>>>> 32bdf240
            <a
              href={MCP_SERVER_TUTORIAL_LINK}
              target="_blank"
              rel="noreferrer"
              className="text-accent-pink-foreground"
            >
              setup guide
            </a>
            .
          </div>
        </div>
      </div>
    </div>
  );
};

export default McpServerTab;<|MERGE_RESOLUTION|>--- conflicted
+++ resolved
@@ -120,14 +120,9 @@
       <div className="pb-2 text-sm font-medium" data-testid="mcp-server-title">
         MCP Server
       </div>
-<<<<<<< HEAD
       <div className="pb-4 text-mmd text-muted-foreground">
-        Access your Project's flows as Actions within a MCP Server. Learn how to
-=======
-      <div className="pb-4 text-sm text-muted-foreground">
         Access your Project's flows as Actions within a MCP Server. Learn more
         in our
->>>>>>> 32bdf240
         <a
           className="text-accent-pink-foreground"
           href={MCP_SERVER_DEPLOY_TUTORIAL_LINK}
@@ -219,13 +214,8 @@
               {MCP_SERVER_JSON}
             </SyntaxHighlighter>
           </div>
-<<<<<<< HEAD
           <div className="p-2 text-mmd text-muted-foreground">
-            Use this config in your client. Need help? See the{" "}
-=======
-          <div className="p-2 text-sm text-muted-foreground">
             Add this config to your client of choice. Need help? See the{" "}
->>>>>>> 32bdf240
             <a
               href={MCP_SERVER_TUTORIAL_LINK}
               target="_blank"
