--- conflicted
+++ resolved
@@ -417,15 +417,10 @@
                                   handleKeyDown={handleKeyDown}
                                 />
                               ) : (
-<<<<<<< HEAD
-                                <span className="block w-0 grow truncate text-[13px] opacity-100">
+                                <span className="text-mmd block w-0 grow truncate opacity-100">
                                   {item.name === DEFAULT_FOLDER_DEPRECATED
                                     ? DEFAULT_FOLDER
                                     : item.name}
-=======
-                                <span className="block w-0 grow truncate text-mmd opacity-100">
-                                  {item.name}
->>>>>>> c2fdc823
                                 </span>
                               )}
                             </div>
