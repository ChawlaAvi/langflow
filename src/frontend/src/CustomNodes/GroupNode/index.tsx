import { useContext, useEffect, useRef, useState } from "react";
<<<<<<< HEAD
import { FlowType } from "../../types/flow";
import {
  classNames,
  concatFlows,
  expandGroupNode,
  isValidConnection,
  nodeColors,
  nodeIcons,
  updateFlowPosition,
} from "../../utils";
import { typesContext } from "../../contexts/typesContext";
import { Handle, Position, useUpdateNodeInternals } from "reactflow";
import Tooltip from "../../components/TooltipComponent";
import FlowHandle from "./components/flowHandle";
import { XYPosition } from "reactflow";
=======
import { FlowType, NodeDataType } from "../../types/flow";
import { classNames, concatFlows, expandGroupNode, isValidConnection, nodeColors, nodeIcons, updateFlowPosition } from "../../utils";
import { typesContext } from "../../contexts/typesContext";
import { Handle, Position, useUpdateNodeInternals } from "reactflow";
>>>>>>> a3e92342
import { ArrowsPointingOutIcon, TrashIcon } from "@heroicons/react/24/outline";
import InputParameterComponent from "../GenericNode/components/inputParameterComponent";
import { TabsContext } from "../../contexts/tabsContext";

<<<<<<< HEAD
export default function GroupNode({
  data,
  selected,
  xPos,
  yPos,
}: {
  data: FlowType;
  selected: boolean;
  xPos: number;
  yPos: number;
}) {
  const [isValid, setIsValid] = useState(true);
  const { reactFlowInstance, deleteNode } = useContext(typesContext);
  const Icon = nodeIcons["custom"];
=======
export default function GroupNode({ data, selected, xPos, yPos }: { data: NodeDataType, selected: boolean, xPos: number, yPos: number }) {
  const [isValid, setIsValid] = useState(true);
  const { reactFlowInstance, deleteNode } = useContext(typesContext);
  const {setDisableCP} = useContext(TabsContext)
  const Icon = nodeIcons['custom'];
>>>>>>> a3e92342
  const ref = useRef(null);
  const updateNodeInternals = useUpdateNodeInternals();
  const [flowHandlePosition, setFlowHandlePosition] = useState(0);
  const [inputName, setInputName] = useState(false);
  const [nodeName, setNodeName] = useState(data.node.flow.name);
  const [inputDescription, setInputDescription] = useState(false);
  const [nodeDescription, setNodeDescription] = useState(data.node.flow.description);
  useEffect(() => {
    if (ref.current && ref.current.offsetTop && ref.current.clientHeight) {
      setFlowHandlePosition(
        ref.current.offsetTop + ref.current.clientHeight / 2
      );
      updateNodeInternals(data.id);
    }
  }, [data.id, ref, updateNodeInternals, ref.current]);

  useEffect(() => {
    updateNodeInternals(data.id);
  }, [data.id, flowHandlePosition, updateNodeInternals]);
  return (
    <div
      className={classNames(
        isValid ? "animate-pulse-green" : "border-red-outline",
        selected ? "border border-blue-500" : "border dark:border-gray-700",
<<<<<<< HEAD
        "prompt-node relative flex w-96 flex-col justify-center rounded-lg bg-white dark:bg-gray-900"
      )}
    >
      <div className="flex w-full items-center justify-between gap-8 rounded-t-lg border-b bg-gray-50 p-4 dark:border-b-gray-700 dark:bg-gray-800 dark:text-white ">
        <div className="flex w-full items-center gap-2 truncate text-lg">
          <Icon
            className="h-10 w-10 rounded p-1"
            style={{
              color: nodeColors["custom"] ?? nodeColors.unknown,
            }}
          />
          <div className="ml-2 truncate">{data.name}</div>
=======
        "prompt-node relative bg-white dark:bg-gray-900 w-96 rounded-lg flex flex-col justify-center"
      )}
    >
      <div className="w-full dark:text-white flex items-center justify-between p-4 gap-8 bg-gray-50 rounded-t-lg dark:bg-gray-800 border-b dark:border-b-gray-700 ">
        <div className="w-full flex items-center truncate gap-2 text-lg">
          <Icon
            className="w-10 h-10 p-1 rounded"
            style={{
              color: nodeColors['custom'] ?? nodeColors.unknown,
            }}
          />
          {inputName ? (
            <input
              onFocus={() => {
                setDisableCP(true);
              }}
              autoFocus
              className="bg-transparent focus:border-none active:outline hover:outline focus:outline outline-gray-300 rounded-md  w-32"
              onBlur={() => {
                setInputName(false);
                setDisableCP(false);
                if (nodeName.trim() !== "") {
                  setNodeName(nodeName);
                  data.node.flow.name = nodeName;
                }
                else {
                  setNodeName(data.node.flow.name);
                }

              }}
              value={nodeName}
              onChange={(e) => {
                setNodeName(e.target.value);
              }}
            />
          ) : (
            <div className="ml-2 truncate" onDoubleClick={()=>{
              setInputName(true);
              
            }}>{nodeName}</div>
          )}
>>>>>>> a3e92342
          <div>
            {/* <div className="relative w-5 h-5">
                    <CheckCircleIcon
                      className={classNames(
                        validationStatus && validationStatus.valid ? "text-green-500 opacity-100" : "text-red-500 opacity-0",
                        "absolute w-5 hover:text-gray-500 hover:dark:text-gray-300 transition-all ease-in-out duration-300"
                      )}
                    />
                    <ExclamationCircleIcon
                      className={classNames(
                        validationStatus && !validationStatus.valid ? "text-red-500 opacity-100" : "text-red-500 opacity-0",
                        "w-5 absolute hover:text-gray-500 hover:dark:text-gray-600 transition-all ease-in-out duration-300"
                      )}
                    />
                    <EllipsisHorizontalCircleIcon
                      className={classNames(
                        !validationStatus ? "text-yellow-500 opacity-100" : "text-red-500 opacity-0",
                        "w-5 absolute hover:text-gray-500 hover:dark:text-gray-600 transition-all ease-in-out duration-300"
                      )}
                    />
                  </div> */}
          </div>
        </div>
        <div className="flex gap-3">
          <button
            onClick={() => {
<<<<<<< HEAD
              updateFlowPosition({ x: xPos, y: yPos }, data);
              expandGroupNode(data, reactFlowInstance);
            }}
          >
            <ArrowsPointingOutIcon className="h-6 w-6 hover:text-blue-500 dark:text-gray-300 dark:hover:text-blue-500" />
=======
              updateFlowPosition({ x: xPos, y: yPos }, data.node.flow)
              expandGroupNode(data.node.flow, reactFlowInstance)
            }}>
            <ArrowsPointingOutIcon className="w-6 h-6 hover:text-blue-500 dark:text-gray-300 dark:hover:text-blue-500" />
>>>>>>> a3e92342
          </button>
          <button
            onClick={() => {
              console.log(data.id);
              deleteNode(data.id);
            }}
          >
<<<<<<< HEAD
            <TrashIcon className="h-6 w-6 hover:text-red-500 dark:text-gray-300 dark:hover:text-red-500"></TrashIcon>
          </button>
        </div>
      </div>
      <div className="h-full w-full py-5">
        <div className="w-full px-5 pb-3 text-sm text-gray-500 dark:text-gray-300">
          {data.description?.length > 0 ? data.description : "No description"}
=======
            <TrashIcon className="w-6 h-6 hover:text-red-500 dark:text-gray-300 dark:hover:text-red-500"></TrashIcon>
          </button>
        </div>
      </div>
      <div className="w-full h-full py-5">
        <div className="w-full text-gray-500 dark:text-gray-300 px-5 pb-3 text-sm">
        {inputDescription ? (
            <textarea
              onFocus={() => {
                setDisableCP(true);
              }}
              autoFocus
              className="resize-none bg-transparent focus:border-none active:outline hover:outline focus:outline outline-gray-300 rounded-md  w-full h-max"
              onBlur={() => {
                setInputDescription(false);
                setDisableCP(false);
                if (nodeDescription.trim() !== "") {
                  setNodeDescription(nodeDescription);
                  data.node.flow.description = nodeDescription;
                }
                else {
                  setNodeDescription(data.node.flow.description);
                }

              }}
              value={nodeDescription}
              onChange={(e) => {
                setNodeDescription(e.target.value);
              }}
            />
          ) : (
            <div className="ml-2 truncate" onDoubleClick={()=>{
              setInputDescription(true);
              
            }}>{nodeDescription.trim().length>0?nodeDescription:"No description"}</div>
          )}
>>>>>>> a3e92342
        </div>
        <div className="flex flex-col items-center justify-center">
          <div
            ref={ref}
<<<<<<< HEAD
            className="mt-1 flex w-full flex-wrap items-center justify-between bg-gray-50 px-5 py-2 dark:bg-gray-800 dark:text-white"
          >
            <HandleComponent
              position={flowHandlePosition}
              tooltipTitle="Type: Text"
              color={nodeColors.unknown}
              title="Input"
              name="Input"
              fill={true}
              id={"Text|Input|" + data.id}
              left={true}
              type="Text"
            />
            <HandleComponent
              position={flowHandlePosition}
              fill={true}
              color={nodeColors.unknown}
              title={"Output"}
              tooltipTitle={`Type: Text`}
              id={["Output", data.id, "Text"].join("|")}
              type={"Text"}
=======
            className="w-full flex flex-wrap justify-between items-center bg-gray-50 dark:bg-gray-800 dark:text-white mt-1 px-5 py-2"
          >
            <InputParameterComponent
              data={data}
              color={nodeColors['custom'] ?? nodeColors.unknown}
              title={data.node.template.root_field.display_name}
              tooltipTitle={`Type: ${data.node.base_classes.join(" | ")}`}
              id={[data.type, data.id, ...data.node.base_classes].join("|")}
              type={data.node.base_classes.join("|")}
>>>>>>> a3e92342
              left={false}
            />
          </div>
        </div>
      </div>
    </div>
  );
}<|MERGE_RESOLUTION|>--- conflicted
+++ resolved
@@ -1,52 +1,17 @@
 import { useContext, useEffect, useRef, useState } from "react";
-<<<<<<< HEAD
-import { FlowType } from "../../types/flow";
-import {
-  classNames,
-  concatFlows,
-  expandGroupNode,
-  isValidConnection,
-  nodeColors,
-  nodeIcons,
-  updateFlowPosition,
-} from "../../utils";
-import { typesContext } from "../../contexts/typesContext";
-import { Handle, Position, useUpdateNodeInternals } from "reactflow";
-import Tooltip from "../../components/TooltipComponent";
-import FlowHandle from "./components/flowHandle";
-import { XYPosition } from "reactflow";
-=======
 import { FlowType, NodeDataType } from "../../types/flow";
 import { classNames, concatFlows, expandGroupNode, isValidConnection, nodeColors, nodeIcons, updateFlowPosition } from "../../utils";
 import { typesContext } from "../../contexts/typesContext";
 import { Handle, Position, useUpdateNodeInternals } from "reactflow";
->>>>>>> a3e92342
 import { ArrowsPointingOutIcon, TrashIcon } from "@heroicons/react/24/outline";
 import InputParameterComponent from "../GenericNode/components/inputParameterComponent";
 import { TabsContext } from "../../contexts/tabsContext";
 
-<<<<<<< HEAD
-export default function GroupNode({
-  data,
-  selected,
-  xPos,
-  yPos,
-}: {
-  data: FlowType;
-  selected: boolean;
-  xPos: number;
-  yPos: number;
-}) {
-  const [isValid, setIsValid] = useState(true);
-  const { reactFlowInstance, deleteNode } = useContext(typesContext);
-  const Icon = nodeIcons["custom"];
-=======
 export default function GroupNode({ data, selected, xPos, yPos }: { data: NodeDataType, selected: boolean, xPos: number, yPos: number }) {
   const [isValid, setIsValid] = useState(true);
   const { reactFlowInstance, deleteNode } = useContext(typesContext);
   const {setDisableCP} = useContext(TabsContext)
   const Icon = nodeIcons['custom'];
->>>>>>> a3e92342
   const ref = useRef(null);
   const updateNodeInternals = useUpdateNodeInternals();
   const [flowHandlePosition, setFlowHandlePosition] = useState(0);
@@ -71,20 +36,6 @@
       className={classNames(
         isValid ? "animate-pulse-green" : "border-red-outline",
         selected ? "border border-blue-500" : "border dark:border-gray-700",
-<<<<<<< HEAD
-        "prompt-node relative flex w-96 flex-col justify-center rounded-lg bg-white dark:bg-gray-900"
-      )}
-    >
-      <div className="flex w-full items-center justify-between gap-8 rounded-t-lg border-b bg-gray-50 p-4 dark:border-b-gray-700 dark:bg-gray-800 dark:text-white ">
-        <div className="flex w-full items-center gap-2 truncate text-lg">
-          <Icon
-            className="h-10 w-10 rounded p-1"
-            style={{
-              color: nodeColors["custom"] ?? nodeColors.unknown,
-            }}
-          />
-          <div className="ml-2 truncate">{data.name}</div>
-=======
         "prompt-node relative bg-white dark:bg-gray-900 w-96 rounded-lg flex flex-col justify-center"
       )}
     >
@@ -126,7 +77,6 @@
               
             }}>{nodeName}</div>
           )}
->>>>>>> a3e92342
           <div>
             {/* <div className="relative w-5 h-5">
                     <CheckCircleIcon
@@ -153,18 +103,10 @@
         <div className="flex gap-3">
           <button
             onClick={() => {
-<<<<<<< HEAD
-              updateFlowPosition({ x: xPos, y: yPos }, data);
-              expandGroupNode(data, reactFlowInstance);
-            }}
-          >
-            <ArrowsPointingOutIcon className="h-6 w-6 hover:text-blue-500 dark:text-gray-300 dark:hover:text-blue-500" />
-=======
               updateFlowPosition({ x: xPos, y: yPos }, data.node.flow)
               expandGroupNode(data.node.flow, reactFlowInstance)
             }}>
             <ArrowsPointingOutIcon className="w-6 h-6 hover:text-blue-500 dark:text-gray-300 dark:hover:text-blue-500" />
->>>>>>> a3e92342
           </button>
           <button
             onClick={() => {
@@ -172,15 +114,6 @@
               deleteNode(data.id);
             }}
           >
-<<<<<<< HEAD
-            <TrashIcon className="h-6 w-6 hover:text-red-500 dark:text-gray-300 dark:hover:text-red-500"></TrashIcon>
-          </button>
-        </div>
-      </div>
-      <div className="h-full w-full py-5">
-        <div className="w-full px-5 pb-3 text-sm text-gray-500 dark:text-gray-300">
-          {data.description?.length > 0 ? data.description : "No description"}
-=======
             <TrashIcon className="w-6 h-6 hover:text-red-500 dark:text-gray-300 dark:hover:text-red-500"></TrashIcon>
           </button>
         </div>
@@ -217,34 +150,10 @@
               
             }}>{nodeDescription.trim().length>0?nodeDescription:"No description"}</div>
           )}
->>>>>>> a3e92342
         </div>
         <div className="flex flex-col items-center justify-center">
           <div
             ref={ref}
-<<<<<<< HEAD
-            className="mt-1 flex w-full flex-wrap items-center justify-between bg-gray-50 px-5 py-2 dark:bg-gray-800 dark:text-white"
-          >
-            <HandleComponent
-              position={flowHandlePosition}
-              tooltipTitle="Type: Text"
-              color={nodeColors.unknown}
-              title="Input"
-              name="Input"
-              fill={true}
-              id={"Text|Input|" + data.id}
-              left={true}
-              type="Text"
-            />
-            <HandleComponent
-              position={flowHandlePosition}
-              fill={true}
-              color={nodeColors.unknown}
-              title={"Output"}
-              tooltipTitle={`Type: Text`}
-              id={["Output", data.id, "Text"].join("|")}
-              type={"Text"}
-=======
             className="w-full flex flex-wrap justify-between items-center bg-gray-50 dark:bg-gray-800 dark:text-white mt-1 px-5 py-2"
           >
             <InputParameterComponent
@@ -254,7 +163,6 @@
               tooltipTitle={`Type: ${data.node.base_classes.join(" | ")}`}
               id={[data.type, data.id, ...data.node.base_classes].join("|")}
               type={data.node.base_classes.join("|")}
->>>>>>> a3e92342
               left={false}
             />
           </div>
