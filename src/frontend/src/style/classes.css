body {
  margin: 0;
  font-family:
    "Inter",
    -apple-system,
    BlinkMacSystemFont,
    "Segoe UI",
    "Roboto",
    "Oxygen",
    "Ubuntu",
    "Cantarell",
    "Fira Sans",
    "Droid Sans",
    "Helvetica Neue",
    sans-serif;
  -webkit-font-smoothing: antialiased;
  -moz-osx-font-smoothing: grayscale;
}

code {
  font-family: source-code-pro, Menlo, Monaco, Consolas, "Courier New",
    monospace;
}
pre {
  font-family: inherit;
}

.react-flow__pane {
  pointer-events: all;
  cursor: default;
}

.AccordionContent {
  overflow: hidden;
}
.AccordionContent[data-state="open"] {
  animation: slideDown 300ms ease-out;
}
.AccordionContent[data-state="closed"] {
  animation: slideUp 300ms ease-out;
}

.gradient-end {
  animation: gradient-motion-end 3s infinite forwards;
}
.gradient-start {
  animation: gradient-motion-start 4s infinite forwards;
}

input:-webkit-autofill,
input:-webkit-autofill:hover,
input:-webkit-autofill:focus,
textarea:-webkit-autofill,
textarea:-webkit-autofill:hover,
textarea:-webkit-autofill:focus,
select:-webkit-autofill,
select:-webkit-autofill:hover,
select:-webkit-autofill:focus {
  -webkit-text-fill-color: black;
  -webkit-box-shadow: 0 0 0px 1000px #fff6d0 inset;
  box-shadow: 0 0 0px 1000px #fff6d0 inset;
  color: black;
}
.ace_scrollbar::-webkit-scrollbar {
  height: 8px;
  width: 8px;
}

.ag-cell {
  display: block;
  width: 100%;
  white-space: nowrap;
  overflow: hidden;
  text-overflow: ellipsis;
}

.ag-cell-focus {
  border-radius: 0.375rem;
  border: 1px solid #94a3b8 !important;
  background-color: transparent !important;
  text-align: left;
  font-size: 0.875rem;
  box-shadow: 0 1px 2px 0 rgba(0, 0, 0, 0.05) !important;
  outline: none !important;
  outline-color: transparent !important;
}

.ag-cell-focus:focus {
  border-color: #94a3b8 !important;
  box-shadow: 0 0 0 3px rgba(0, 0, 0, 0.05) !important;
  background-color: transparent !important;
  outline: none !important;
  outline-color: transparent !important;
}

input .ag-cell-edit-input {
  border: 1px solid transparent !important;
  outline: none !important;
  outline-color: transparent !important;
}

input[type="search"]::-webkit-search-cancel-button {
  -webkit-appearance: none;
  appearance: none;
  background-image: url("data:image/svg+xml,%3Csvg xmlns='http://www.w3.org/2000/svg' viewBox='0 0 24 24' fill='%23666666'%3E%3Cpath d='M19 6.41L17.59 5 12 10.59 6.41 5 5 6.41 10.59 12 5 17.59 6.41 19 12 13.41 17.59 19 19 17.59 13.41 12z'/%3E%3C/svg%3E");
  height: 16px;
  width: 16px;
  cursor: pointer;
  display: block;
}

input[class^="ag-"]:not([type]),
input[class^="ag-"][type="text"],
input[class^="ag-"][type="number"],
input[class^="ag-"][type="tel"],
input[class^="ag-"][type="date"],
input[class^="ag-"][type="datetime-local"],
textarea[class^="ag-"] {
  border: 1px solid transparent !important;
  outline: none !important;
  outline-color: transparent !important;
  -webkit-box-shadow: none !important; /* Safari and older Chrome versions */
  -moz-box-shadow: none !important; /* Older Firefox versions */
  box-shadow: none !important; /* Standard syntax */
}

input[class^="ag-"][type="text"]:focus,
input[class^="ag-"][type="number"]:focus,
input[class^="ag-"][type="tel"]:focus,
input[class^="ag-"][type="date"]:focus,
input[class^="ag-"][type="datetime-local"]:focus,
textarea[class^="ag-"]:focus {
  border: 1px solid transparent !important;
  outline-color: transparent !important;
  outline: none !important;
  -webkit-box-shadow: none !important; /* Safari and older Chrome versions */
  -moz-box-shadow: none !important; /* Older Firefox versions */
  box-shadow: none !important; /* Standard syntax */
}

.ace_scrollbar::-webkit-scrollbar-track {
  background-color: hsl(var(--muted));
}

.ace_scrollbar::-webkit-scrollbar-thumb {
  background-color: hsl(var(--border));
  border-radius: 999px;
}

.ace_scrollbar::-webkit-scrollbar-thumb:hover {
  background-color: hsl(var(--placeholder-foreground));
  border-radius: 999px;
}

.json-view-playground-white-left {
  background-color: #fff !important;
  height: fit-content !important;
}

.json-view-playground-dark {
  background-color: #141924 !important;
  height: fit-content !important;
}

.json-view-playground-white {
  background-color: #f8fafc !important;
  height: fit-content !important;
}

.json-view-playground-dark-left {
  background-color: #0c101a !important;
  height: fit-content !important;
}

.json-view {
  height: 370px !important;
  overflow-y: auto !important;
  border-radius: 10px !important;
  padding: 10px !important;
}

.json-view {
  background-color: #f8fafc !important;
}

.dark .json-view {
  background-color: #141924 !important;
}

.react-flow__node.dragging * {
  cursor: grabbing !important;
}

.react-flow__handle-right {
  right: 0 !important;
  transform: translate(50%, -50%) !important;
}

.react-flow__handle-left {
  left: 0 !important;
  transform: translate(-50%, -50%) !important;
}

.react-flow__node-noteNode:not(.selected) {
  z-index: -1 !important;
}

.card-shine-effect {
  --shine-deg: 135deg;
  position: relative;
  overflow: hidden;
  padding: 4rem 2rem;
  max-width: 28rem;

  background-repeat: no-repeat;
  background-position:
    100% 100%,
    0 0;

  background-image: linear-gradient(
    var(--shine-deg),
    transparent 20%,
    transparent 40%,
    rgba(255, 255, 255, 0.2) 50%,
    rgba(255, 255, 255, 0.2) 55%,
    transparent 60%,
    transparent 100%
  );

  background-size:
    250% 250%,
    100% 100%;
  transition: background-position 0s ease;
}

.card-shine-effect:hover {
  background-position:
    -100% -100%,
    0 0;
  transition-duration: 1.5s;
}

span.token {
  display: inline-block;
  max-width: 100%;
}

pre code {
  max-width: 100%;
  display: inline-block;
  width: 100%;
  /* Background color */
  background-color: hsl(var(--muted)) !important;
  font-size: 12px !important;
}

.dark pre code {
  color: hsl(var(--code-foreground)) !important;
}

pre {
  /* Background color */
  background-color: hsl(var(--muted)) !important;
}

.prose li::marker {
  color: inherit !important;
}

[type="search"]:not(:placeholder-shown)::-webkit-search-cancel-button {
  opacity: 1 !important;
}

input[type="search"]::-webkit-search-cancel-button {
  -webkit-appearance: none;
  height: 16px;
  width: 16px;
  margin-left: 0.4em;
  position: relative;
  right: -4px;
  mask-image: url("data:image/svg+xml;utf8,<svg xmlns='http://www.w3.org/2000/svg' viewBox='0 0 24 24' fill='white'><path d='M19 6.41L17.59 5 12 10.59 6.41 5 5 6.41 10.59 12 5 17.59 6.41 19 12 13.41 17.59 19 19 17.59 13.41 12z'/></svg>");
  background-color: hsl(var(--foreground)) !important;
  background-image: none;
  cursor: pointer;
}
.react-flow__background pattern circle {
  fill: hsl(var(--canvas-dot)) !important;
}

<<<<<<< HEAD
.linenumber {
  font-style: normal !important;
=======
.markdown td {
  min-width: 78px;
>>>>>>> c57ed6f4
}<|MERGE_RESOLUTION|>--- conflicted
+++ resolved
@@ -287,11 +287,10 @@
   fill: hsl(var(--canvas-dot)) !important;
 }
 
-<<<<<<< HEAD
+.markdown td {
+  min-width: 78px;
+}
+
 .linenumber {
   font-style: normal !important;
-=======
-.markdown td {
-  min-width: 78px;
->>>>>>> c57ed6f4
 }