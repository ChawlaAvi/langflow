--- conflicted
+++ resolved
@@ -10,10 +10,6 @@
   debouncedHandleUpdateValues,
   setNode,
   renderTooltips,
-<<<<<<< HEAD
-  isLoading,
-=======
->>>>>>> a3a09fed
   setIsLoading
 ) => {
   const setErrorData = useAlertStore((state) => state.setErrorData);
