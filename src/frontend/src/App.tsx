--- conflicted
+++ resolved
@@ -103,12 +103,7 @@
 
   return (
     //need parent component with width and height
-<<<<<<< HEAD
-    <div className="flex h-full flex-col">
-      <div className="flex shrink grow-0 basis-auto"></div>
-=======
     <div className="h-full flex flex-col">
->>>>>>> 98f3c708
       <ErrorBoundary
         onReset={() => {
           window.localStorage.removeItem("tabsData");
@@ -118,21 +113,6 @@
         }}
         FallbackComponent={CrashErrorComponent}
       >
-<<<<<<< HEAD
-        <div className="flex min-h-0 flex-1 shrink grow basis-auto overflow-hidden">
-          <ExtraSidebar />
-          {/* Main area */}
-          <main className="flex min-w-0 flex-1 border-t border-gray-200 dark:border-gray-700">
-            {/* Primary column */}
-            <div className="h-full w-full">
-              <TabsManagerComponent></TabsManagerComponent>
-            </div>
-          </main>
-        </div>
-      </ErrorBoundary>
-      <div></div>
-      <div className="fixed bottom-5 left-5 z-40 flex flex-col-reverse">
-=======
         <Header />
         <Router />
       </ErrorBoundary>
@@ -141,7 +121,6 @@
         className="flex flex-col-reverse fixed bottom-5 left-5"
         style={{ zIndex: 999 }}
       >
->>>>>>> 98f3c708
         {alertsList.map((alert) => (
           <div key={alert.id}>
             {alert.type === "error" ? (
@@ -171,17 +150,6 @@
           </div>
         ))}
       </div>
-<<<<<<< HEAD
-      <a
-        target={"_blank"}
-        href="https://logspace.ai/"
-        className="absolute bottom-2 left-7 flex h-6 cursor-pointer flex-col items-center justify-start overflow-hidden rounded-lg bg-gray-800 px-2 text-center font-sans text-xs tracking-wide text-gray-300 transition-all duration-500 ease-in-out hover:h-12 dark:bg-gray-100 dark:text-gray-800"
-      >
-        {version && <div className="mt-1">⛓️ LangFlow v{version}</div>}
-        <div className={version ? "mt-2" : "mt-1"}>Created by Logspace</div>
-      </a>
-=======
->>>>>>> 98f3c708
     </div>
   );
 }