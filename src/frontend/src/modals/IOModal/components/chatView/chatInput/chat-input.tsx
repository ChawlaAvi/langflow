import { usePostUploadFile } from "@/controllers/API/queries/files/use-post-upload-file";
import useFileSizeValidator from "@/shared/hooks/use-file-size-validator";
import useAlertStore from "@/stores/alertStore";
import useFlowStore from "@/stores/flowStore";
import { useUtilityStore } from "@/stores/utilityStore";
import { AnimatePresence, motion } from "framer-motion";
import { useEffect, useRef, useState } from "react";
import ShortUniqueId from "short-unique-id";
import {
  ALLOWED_IMAGE_INPUT_EXTENSIONS,
  FS_ERROR_TEXT,
  SN_ERROR_TEXT,
} from "../../../../../constants/constants";
import useFlowsManagerStore from "../../../../../stores/flowsManagerStore";
import {
  ChatInputType,
  FilePreviewType,
} from "../../../../../types/components";
import InputWrapper from "./components/input-wrapper";
import NoInputView from "./components/no-input";
import { VoiceAssistant } from "./components/voice-assistant/voice-assistant";
import useAutoResizeTextArea from "./hooks/use-auto-resize-text-area";
import useFocusOnUnlock from "./hooks/use-focus-unlock";

export default function ChatInput({
  sendMessage,
  inputRef,
  noInput,
  files,
  setFiles,
  isDragging,
  playgroundPage,
}: ChatInputType): JSX.Element {
  const currentFlowId = useFlowsManagerStore((state) => state.currentFlowId);
  const fileInputRef = useRef<HTMLInputElement>(null);
  const setErrorData = useAlertStore((state) => state.setErrorData);
  const { validateFileSize } = useFileSizeValidator();
  const stopBuilding = useFlowStore((state) => state.stopBuilding);
  const isBuilding = useFlowStore((state) => state.isBuilding);
  const chatValue = useUtilityStore((state) => state.chatValueStore);

  const [showAudioInput, setShowAudioInput] = useState(false);

  useFocusOnUnlock(isBuilding, inputRef);
  useAutoResizeTextArea(chatValue, inputRef);

  const { mutate } = usePostUploadFile();

  const handleFileChange = async (
    event: React.ChangeEvent<HTMLInputElement> | ClipboardEvent,
  ) => {
    if (playgroundPage) {
      return;
    }

    let file: File | null = null;

    if ("clipboardData" in event) {
      const items = event.clipboardData?.items;
      if (items) {
        for (let i = 0; i < items.length; i++) {
          const blob = items[i].getAsFile();
          if (blob) {
            file = blob;
            break;
          }
        }
      }
    } else {
      const fileInput = event.target as HTMLInputElement;
      file = fileInput.files?.[0] ?? null;
    }
    if (file) {
      const fileExtension = file.name.split(".").pop()?.toLowerCase();

      try {
        validateFileSize(file);
      } catch (e) {
        if (e instanceof Error) {
          setErrorData({
            title: e.message,
          });
        }
        return;
      }

      if (
        !fileExtension ||
        !ALLOWED_IMAGE_INPUT_EXTENSIONS.includes(fileExtension)
      ) {
        setErrorData({
          title: "Error uploading file",
          list: [FS_ERROR_TEXT, SN_ERROR_TEXT],
        });
        return;
      }

      const uid = new ShortUniqueId();
      const id = uid.randomUUID(10);

      const type = file.type.split("/")[0];

      setFiles((prevFiles) => [
        ...prevFiles,
        { file, loading: true, error: false, id, type },
      ]);

      mutate(
        { file, id: currentFlowId },
        {
          onSuccess: (data) => {
            setFiles((prev) => {
              const newFiles = [...prev];
              const updatedIndex = newFiles.findIndex((file) => file.id === id);
              newFiles[updatedIndex].loading = false;
              newFiles[updatedIndex].path = data.file_path;
              return newFiles;
            });
          },
          onError: (error) => {
            setFiles((prev) => {
              const newFiles = [...prev];
              const updatedIndex = newFiles.findIndex((file) => file.id === id);
              newFiles[updatedIndex].loading = false;
              newFiles[updatedIndex].error = true;
              return newFiles;
            });
            setErrorData({
              title: "Error uploading file",
              list: [error.response?.data?.detail],
            });
          },
        },
      );
    }

    if ("target" in event && event.target instanceof HTMLInputElement) {
      event.target.value = "";
    }
  };

  useEffect(() => {
    document.addEventListener("paste", handleFileChange);
    return () => {
      document.removeEventListener("paste", handleFileChange);
    };
  }, [handleFileChange, currentFlowId, isBuilding]);

  const send = () => {
    sendMessage({
      repeat: 1,
      files: files.map((file) => file.path ?? "").filter((file) => file !== ""),
    });
    setFiles([]);
  };

  const checkSendingOk = (event: React.KeyboardEvent<HTMLTextAreaElement>) => {
    return (
      event.key === "Enter" &&
      !isBuilding &&
      !event.shiftKey &&
      !event.nativeEvent.isComposing
    );
  };

  const handleButtonClick = () => {
    fileInputRef.current!.click();
  };

  const handleDeleteFile = (file: FilePreviewType) => {
    setFiles((prev: FilePreviewType[]) => prev.filter((f) => f.id !== file.id));
    // TODO: delete file on backend
  };

  if (noInput) {
    return (
      <NoInputView
        isBuilding={isBuilding}
        sendMessage={sendMessage}
        stopBuilding={stopBuilding}
      />
    );
  }

  return (
<<<<<<< HEAD
    <AnimatePresence mode="wait">
      {showAudioInput ? (
        <motion.div
          key="voice-assistant"
          initial={{ opacity: 0 }}
          animate={{ opacity: 1 }}
          exit={{ opacity: 0 }}
          transition={{ duration: 0.2 }}
        >
          <VoiceAssistant
            flowId={currentFlowId}
            setShowAudioInput={setShowAudioInput}
          />
        </motion.div>
      ) : (
        <motion.div
          key="input-wrapper"
          initial={{ opacity: 0 }}
          animate={{ opacity: 1 }}
          exit={{ opacity: 0 }}
          transition={{ duration: 0.2 }}
        >
          <InputWrapper
            isBuilding={isBuilding}
            checkSendingOk={checkSendingOk}
            send={send}
            noInput={noInput}
            chatValue={chatValue}
            inputRef={inputRef}
            files={files}
            isDragging={isDragging}
            handleDeleteFile={handleDeleteFile}
            fileInputRef={fileInputRef}
            handleFileChange={handleFileChange}
            handleButtonClick={handleButtonClick}
            setShowAudioInput={setShowAudioInput}
            currentFlowId={currentFlowId}
          />
        </motion.div>
      )}
    </AnimatePresence>
=======
    <div className="flex w-full flex-col-reverse">
      <div className="flex w-full flex-col rounded-md border border-input p-4 hover:border-muted-foreground focus:border-[1.75px] has-[:focus]:border-primary">
        <TextAreaWrapper
          isBuilding={isBuilding}
          checkSendingOk={checkSendingOk}
          send={send}
          noInput={noInput}
          chatValue={chatValue}
          CHAT_INPUT_PLACEHOLDER={CHAT_INPUT_PLACEHOLDER}
          CHAT_INPUT_PLACEHOLDER_SEND={CHAT_INPUT_PLACEHOLDER_SEND}
          inputRef={inputRef}
          files={files}
          isDragging={isDragging}
        />
        <div className={classNameFilePreview}>
          {files.map((file) => (
            <FilePreview
              error={file.error}
              file={file.file}
              loading={file.loading}
              key={file.id}
              onDelete={() => {
                handleDeleteFile(file);
              }}
            />
          ))}
        </div>
        <div className="flex w-full items-end justify-between">
          {!playgroundPage && (
            <div className={isBuilding ? "cursor-not-allowed" : ""}>
              <UploadFileButton
                isBuilding={isBuilding}
                fileInputRef={fileInputRef}
                handleFileChange={handleFileChange}
                handleButtonClick={handleButtonClick}
              />
            </div>
          )}
          <div className={playgroundPage ? "ml-auto" : ""}>
            <ButtonSendWrapper
              send={send}
              noInput={noInput}
              chatValue={chatValue}
              files={files}
            />
          </div>
        </div>
      </div>
    </div>
>>>>>>> 093cc42f
  );
}<|MERGE_RESOLUTION|>--- conflicted
+++ resolved
@@ -183,7 +183,6 @@
   }
 
   return (
-<<<<<<< HEAD
     <AnimatePresence mode="wait">
       {showAudioInput ? (
         <motion.div
@@ -221,60 +220,10 @@
             handleButtonClick={handleButtonClick}
             setShowAudioInput={setShowAudioInput}
             currentFlowId={currentFlowId}
+            playgroundPage={playgroundPage}
           />
         </motion.div>
       )}
     </AnimatePresence>
-=======
-    <div className="flex w-full flex-col-reverse">
-      <div className="flex w-full flex-col rounded-md border border-input p-4 hover:border-muted-foreground focus:border-[1.75px] has-[:focus]:border-primary">
-        <TextAreaWrapper
-          isBuilding={isBuilding}
-          checkSendingOk={checkSendingOk}
-          send={send}
-          noInput={noInput}
-          chatValue={chatValue}
-          CHAT_INPUT_PLACEHOLDER={CHAT_INPUT_PLACEHOLDER}
-          CHAT_INPUT_PLACEHOLDER_SEND={CHAT_INPUT_PLACEHOLDER_SEND}
-          inputRef={inputRef}
-          files={files}
-          isDragging={isDragging}
-        />
-        <div className={classNameFilePreview}>
-          {files.map((file) => (
-            <FilePreview
-              error={file.error}
-              file={file.file}
-              loading={file.loading}
-              key={file.id}
-              onDelete={() => {
-                handleDeleteFile(file);
-              }}
-            />
-          ))}
-        </div>
-        <div className="flex w-full items-end justify-between">
-          {!playgroundPage && (
-            <div className={isBuilding ? "cursor-not-allowed" : ""}>
-              <UploadFileButton
-                isBuilding={isBuilding}
-                fileInputRef={fileInputRef}
-                handleFileChange={handleFileChange}
-                handleButtonClick={handleButtonClick}
-              />
-            </div>
-          )}
-          <div className={playgroundPage ? "ml-auto" : ""}>
-            <ButtonSendWrapper
-              send={send}
-              noInput={noInput}
-              chatValue={chatValue}
-              files={files}
-            />
-          </div>
-        </div>
-      </div>
-    </div>
->>>>>>> 093cc42f
   );
 }