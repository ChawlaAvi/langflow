--- conflicted
+++ resolved
@@ -91,13 +91,8 @@
 
     if (messages.length === 0 && !lockChat && chatInputNode) {
       setChatValue(chatInputNode.data.node.template["input_value"].value ?? "");
-<<<<<<< HEAD
     } else {
       isTabHidden ? setChatValue("") : null;
-=======
-    } else if (isTabHidden) {
-      setChatValue("");
->>>>>>> 7d6d41aa
     }
 
     setChatHistory(finalChatHistory);
