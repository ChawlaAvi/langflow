import { useDarkStore } from "@/stores/darkStore";
import { useState } from "react";
import { Prism as SyntaxHighlighter } from "react-syntax-highlighter";
import {
  oneDark,
  oneLight,
} from "react-syntax-highlighter/dist/cjs/styles/prism";
import IconComponent from "../../components/common/genericIconComponent";
import { Button } from "../../components/ui/button";
import getWidgetCode from "../apiModal/utils/get-widget-code";
import BaseModal from "../baseModal";

interface EmbedModalProps {
  open: boolean;
  setOpen: (open: boolean) => void;
  flowId: string;
  flowName: string;
  isAuth: boolean;
  tweaksBuildedObject: {};
  activeTweaks: boolean;
}

export default function EmbedModal({
  open,
  setOpen,
  flowId,
  flowName,
  isAuth,
  tweaksBuildedObject,
  activeTweaks,
}: EmbedModalProps) {
  const isDark = useDarkStore((state) => state.dark);
  const [isCopied, setIsCopied] = useState<boolean>(false);
  const widgetProps = {
    flowId: flowId,
    flowName: flowName,
    isAuth: isAuth,
    tweaksBuildedObject: tweaksBuildedObject,
    activeTweaks: activeTweaks,
  };
  const embedCode = getWidgetCode({ ...widgetProps, copy: false });
  const copyCode = getWidgetCode({ ...widgetProps, copy: true });
  const copyToClipboard = () => {
    if (!navigator.clipboard || !navigator.clipboard.writeText) {
      return;
    }

    navigator.clipboard.writeText(copyCode).then(() => {
      setIsCopied(true);

      setTimeout(() => {
        setIsCopied(false);
      }, 2000);
    });
  };

  return (
    <BaseModal open={open} setOpen={setOpen} size="retangular">
      <BaseModal.Header>
        <div className="flex items-center gap-2 text-[16px] font-semibold">
          <IconComponent name="Columns2" className="icon-size" />
          Embed into site
        </div>
      </BaseModal.Header>
      <BaseModal.Content className="">
        <div className="relative flex h-full w-full">
          <Button
            variant="ghost"
            size="icon"
            onClick={copyToClipboard}
            data-testid="btn-copy-code"
            className="!hover:bg-foreground group absolute right-2 top-2 bg-muted-foreground"
          >
            {isCopied ? (
              <IconComponent
                name="Check"
                className="h-5 w-5 text-muted group-hover:text-muted-foreground"
              />
            ) : (
              <IconComponent
                name="Copy"
<<<<<<< HEAD
                className="!h-5 !w-5 text-muted group-hover:text-muted-foreground"
=======
                className="!h-6 !w-6 text-muted group-hover:text-muted-foreground"
>>>>>>> 645efdcc
              />
            )}
          </Button>
          <SyntaxHighlighter
            showLineNumbers={true}
            wrapLongLines={true}
            language="html"
            style={isDark ? oneDark : oneLight}
            className="!mt-0 h-full w-full overflow-scroll !rounded-b-md border border-border text-left !custom-scroll"
          >
            {embedCode}
          </SyntaxHighlighter>
        </div>
      </BaseModal.Content>
    </BaseModal>
  );
}<|MERGE_RESOLUTION|>--- conflicted
+++ resolved
@@ -79,11 +79,7 @@
             ) : (
               <IconComponent
                 name="Copy"
-<<<<<<< HEAD
-                className="!h-5 !w-5 text-muted group-hover:text-muted-foreground"
-=======
                 className="!h-6 !w-6 text-muted group-hover:text-muted-foreground"
->>>>>>> 645efdcc
               />
             )}
           </Button>
