@tailwind base;
@tailwind components;
@tailwind utilities;

@layer base {
  :root {
<<<<<<< HEAD
	  --background: 0 0% 100%; /* hsl(0 0% 100%) */
	  --foreground: 222.2 47.4% 11.2%; /* hsl(222 47% 11%) */
    
	  --muted: 210 40% 96.1%; /* hsl(210 40% 96%) */
	  --muted-foreground: 215.4 16.3% 46.9%; /* hsl(215 16% 46%) */
    
	  --popover: 0 0% 100%; /* hsl(0 0% 100%) */
	  --popover-foreground: 222.2 47.4% 11.2%; /* hsl(222 47% 11%) */

	  --card: 0 0% 100%; /* hsl(0 0% 100%) */
	  --card-foreground: 222.2 47.4% 11.2%; /* hsl(222 47% 11%) */
    
	  --border: 214.3 31.8% 91.4%; /* hsl(214 32% 91%) */
	  --input: 214.3 31.8% 91.4%; /* hsl(214 32% 91%) */
    
	  --primary: 222.2 47.4% 11.2%; /* hsl(222 47% 11%) */
	  --primary-foreground: 210 40% 98%; /* hsl(210 40% 98%) */
    
	  --secondary: 210 40% 96.1%; /* hsl(210 40% 96%) */
	  --secondary-foreground: 222.2 47.4% 11.2%; /* hsl(222 47% 11%) */
    
	  --accent: 210 40% 96.1%; /* hsl(210 40% 96%) */
	  --accent-foreground: 222.2 47.4% 11.2%; /* hsl(222 47% 11%) */
    
	  --destructive: 0 100% 50%; /* hsl(0 100% 50%) */
	  --destructive-foreground: 210 40% 98%; /* hsl(210 40% 98%) */
    
    
	  --ring: 215 20.2% 65.1%; /* hsl(215 20% 65%) */
    
=======
    --background: 0 0% 100%; /* hsl(0 0% 100%) */
    --foreground: 222.2 47.4% 11.2%; /* hsl(222 47% 11%) */

    --muted: 210 40% 96.1%; /* hsl(210 40% 96%) */
    --muted-foreground: 215.4 16.3% 46.9%; /* hsl(215 16% 46%) */

    --popover: 0 0% 100%; /* hsl(0 0% 100%) */
    --popover-foreground: 222.2 47.4% 11.2%; /* hsl(222 47% 11%) */

    --card: 0 0% 100%; /* hsl(0 0% 100%) */
    --card-foreground: 222.2 47.4% 11.2%; /* hsl(222 47% 11%) */

    --border: 214.3 31.8% 91.4%; /* hsl(214 32% 91%) */
    --input: 214.3 31.8% 91.4%; /* hsl(214 32% 91%) */

    --primary: 222.2 47.4% 11.2%; /* hsl(222 47% 11%) */
    --primary-foreground: 210 40% 98%; /* hsl(210 40% 98%) */

    --secondary: 210 40% 96.1%; /* hsl(210 40% 96%) */
    --secondary-foreground: 222.2 47.4% 11.2%; /* hsl(222 47% 11%) */

    --accent: 210 40% 96.1%; /* hsl(210 40% 96%) */
    --accent-foreground: 222.2 47.4% 11.2%; /* hsl(222 47% 11%) */

    --destructive: 0 100% 50%; /* hsl(0 100% 50%) */
    --destructive-foreground: 210 40% 98%; /* hsl(210 40% 98%) */

    --ring: 215 20.2% 65.1%; /* hsl(215 20% 65%) */

>>>>>>> 52329b36
    --radius: 0.5rem;
    
    
    --build-background: #E2E7EE; /* hsl(215, 26%, 91%) */
    
    --round-btn-shadow: #00000063;
    
    --hover-btn-background: #242f47;
    
    --build-trigger: 	#dc735b; /* hsl(11, 65%, 61%) */
    --chat-trigger: #dbeafe; /* tailwind blue 100 USED IN CHAT BACKGROUND */

    --error-background: #fef2f2; /* tailwind red 50 USED IN START ERROR MESSAGE BG light-red */
    --error-foreground: #991b1b; /* tailwind red 800 USED IN START ERROR MESSAGE TEXT almost-dark-red */

    --status-red: #ef4444; /* tailwind red 500 medium-red*/
    --status-yellow: #eab308; /* tailwind yellow 500 medium-yellow*/
    --status-green: #4ade80; /* tailwind green 400 medium-green*/

    --success-background: #f0fdf4; /* tailwind green 50 USED IN SUCCESS MSG light-green*/ 
    --success-foreground: #14532d; /* tailwind green 900 USED IN SUCCESS MSG dark-green */

    /* --high-indigo: #4338ca;  tailwind indigo 700 
  --medium-indigo: #6366f1;  tailwind indigo 500 
  --medium-dark-blue:#1d4ed8;  tailwind blue 700 Change in component (--ring)
  --medium-high-indigo: #4f46e5;  tailwind indigo 600 
  --medium-emerald: #10b981;  tailwind emerald 500 Unused
  --medium-dark-green: #166534;  tailwind green 800 Unused
  --almost-medium-green: #22c55e;  tailwind green 500 Unused
  --light-slate: #cbd5e1;  tailwind slate 300 UNUSED
  --light-blue: #eff6ff;  tailwind blue 50
  --dark-blue: #1e3a8a;  tailwind blue 900
  --medium-blue: #60a5fa;  tailwind blue 400
  --almost-dark-blue:#3b82f6;  tailwind blue 500
  --almost-light-blue: #dbeafe;   tailwind blue 100 */
  }

  .dark {
    --background: 224 71% 4%; /* hsl(224 71% 4%) */
    --foreground: 213 31% 91%; /* hsl(213 31% 91%) */

    --muted: 223 47% 11%; /* hsl(223 47% 11%) */
    --muted-foreground: 215.4 16.3% 56.9%; /* hsl(215 16% 56%) */

    --popover: 224 71% 4%; /* hsl(224 71% 4%) */
    --popover-foreground: 215 20.2% 65.1%; /* hsl(215 20% 65%) */

    --card: 224 71% 4%; /* hsl(224 71% 4%) */
    --card-foreground: 213 31% 91%; /* hsl(213 31% 91%) */

    --border: 216 34% 17%; /* hsl(216 34% 17%) */
    --input: 216 34% 17%; /* hsl(216 34% 17%) */

    --primary: 210 40% 98%; /* hsl(210 40% 98%) */
    --primary-foreground: 222.2 47.4% 1.2%; /* hsl(222 47% 1%) */

    --secondary: 222.2 47.4% 11.2%; /* hsl(222 47% 11%) */
    --secondary-foreground: 210 40% 98%; /* hsl(210 40% 98%) */

    --accent: 216 34% 17%; /* hsl(216 34% 17%) */
    --accent-foreground: 210 40% 98%; /* hsl(210 40% 98%) */

    --destructive: 0 63% 31%; /* hsl(0 63% 31%) */
    --destructive-foreground: 210 40% 98%; /* hsl(210 40% 98%) */

    --ring: 216 34% 17%; /* hsl(216 34% 17%) */

    --radius: 0.5rem;

    --build-trigger: 11, 65% 61%; /* hsl(11, 65%, 61%) */
  }
}

:root {
  --background: 0 0% 100%; /* hsl(0 0% 100%) */
  --foreground: 222.2 47.4% 11.2%; /* hsl(222 47% 11%) */
  --muted: 210 40% 98%; /* hsl(210 40% 98%) */
  --muted-foreground: 215.4 16.3% 46.9%; /* hsl(215 16% 46%) */
  --popover: 0 0% 100%; /* hsl(0 0% 100%) */
  --popover-foreground: 222.2 47.4% 11.2%; /* hsl(222 47% 11%) */
  --card: 0 0% 100%; /* hsl(0 0% 100%) */
  --card-foreground: 222.2 47.4% 11.2%; /* hsl(222 47% 11%) */
  --border: 214.3 21.8% 91.4%; /* hsl(214 32% 91%) */
  --input: 214.3 21.8% 91.4%; /* hsl(214 32% 91%) */
  --primary: 222.2 27% 11.2%; /* hsl(222 27% 18%) */
  --primary-foreground: 210 40% 98%; /* hsl(210 40% 98%) */
  --secondary: 210 40% 96.1%; /* hsl(210 40% 96%) */
  --secondary-foreground: 222.2 47.4% 11.2%; /* hsl(222 47% 11%) */
  --accent: 210 30% 96.1%; /* hsl(210 30% 96%) */
  --accent-foreground: 222.2 47.4% 11.2%; /* hsl(222 47% 11%) */
  --destructive: 0 100% 50%; /* hsl(0 100% 50%) */
  --destructive-foreground: 210 40% 98%; /* hsl(210 40% 98%) */
  --radius: 0.5rem;
  --ring: 215 20.2% 65.1%; /* hsl(215 20% 65%) */

  --round-btn-shadow: #00000063;
  --hover-btn-background: #242f47;

  --build-background: #E2E7EE;
  --build-trigger: 	#dc735b; /* hsl(11, 65%, 61%) */
  --chat-trigger: #dbeafe; /* tailwind blue 100 USED IN CHAT BACKGROUND */

  --error-background: #fef2f2; /* tailwind red 50 USED IN START ERROR MESSAGE BG light-red */
  --error-foreground: #991b1b; /* tailwind red 800 USED IN START ERROR MESSAGE TEXT almost-dark-red */

  --status-red: #ef4444; /* tailwind red 500 medium-red*/
  --status-yellow: #eab308; /* tailwind yellow 500 medium-yellow*/
  --status-green: #4ade80; /* tailwind green 400 medium-green*/

  --success-background: #f0fdf4; /* tailwind green 50 USED IN SUCCESS MSG light-green*/ 
  --success-foreground: #14532d; /* tailwind green 900 USED IN SUCCESS MSG dark-green */
  --high-indigo: #4338ca;  /*tailwind indigo 700*/ 
  --medium-indigo: #6366f1;  /* tailwind indigo 500 */
  --medium-dark-blue:#1d4ed8; /* tailwind blue 700 Change in component (--ring)*/
}

.dark {
  --background: 224 71% 0%; /* hsl(224 71% 4%) */
  --foreground: 213 31% 0%; /* hsl(213 31% 91%) */
  --muted: 223 47% 0%; /* hsl(223 47% 11%) */
  --muted-foreground: 215.4 16.3% 0%; /* hsl(215 16% 56%) */
  --popover: 224 71% 0%; /* hsl(224 71% 4%) */
  --popover-foreground: 215 20.2% 0%; /* hsl(215 20% 65%) */
  --card: 224 71% 0%; /* hsl(224 71% 4%) */
  --card-foreground: 213 31% 0%; /* hsl(213 31% 91%) */
  --border: 216 34% 0%; /* hsl(216 34% 17%) */
  --input: 216 34% 0%; /* hsl(216 34% 17%) */
  --primary: 210 40% 0%; /* hsl(210 40% 98%) */
  --primary-foreground: 222.2 47.4% 0%; /* hsl(222 47% 1%) */
  --secondary: 222.2 47.4% 0%; /* hsl(222 47% 11%) */
  --secondary-foreground: 210 40% 0%; /* hsl(210 40% 98%) */
  --accent: 216 34% 0%; /* hsl(216 34% 17%) */
  --accent-foreground: 210 40% 0%; /* hsl(210 40% 98%) */
  --destructive: 0 63% 0%; /* hsl(0 63% 31%) */
  --destructive-foreground: 210 40% 0%; /* hsl(210 40% 98%) */
  --ring: 216 34% 0%; /* hsl(216 34% 17%) */
  --radius: 0.5rem;

  --round-btn-shadow: #000000;
  --hover-btn-background: #000000;

  --build-background: #000000;
  --build-trigger: 	#000000; /* hsl(11, 65%, 61%) */
  --chat-trigger: #000000; /* tailwind blue 100 USED IN CHAT BACKGROUND */

  --error-background: #000000; /* tailwind red 50 USED IN START ERROR MESSAGE BG light-red */
  --error-foreground: #000000; /* tailwind red 800 USED IN START ERROR MESSAGE TEXT almost-dark-red */

  --status-red: #000000; /* tailwind red 500 medium-red*/
  --status-yellow: #000000; /* tailwind yellow 500 medium-yellow*/
  --status-green: #000000; /* tailwind green 400 medium-green*/

  --success-background: #000000; /* tailwind green 50 USED IN SUCCESS MSG light-green*/ 
  --success-foreground: #000000; /* tailwind green 900 USED IN SUCCESS MSG dark-green */
  --high-indigo: #000000;  /*tailwind indigo 700*/ 
  --medium-indigo: #000000;  /* tailwind indigo 500 */
  --medium-dark-blue:#000000; /* tailwind blue 700 Change in component (--ring)*/
}

@layer base {
  * {
    @apply border-border;
  }

  body {
    @apply bg-background text-foreground;
    font-feature-settings: "rlig" 1, "calt" 1;
  }
}

body {
  margin: 0;
  font-family: -apple-system, BlinkMacSystemFont, "Segoe UI", "Roboto", "Oxygen",
    "Ubuntu", "Cantarell", "Fira Sans", "Droid Sans", "Helvetica Neue",
    sans-serif;
  -webkit-font-smoothing: antialiased;
  -moz-osx-font-smoothing: grayscale;
}

code {
  font-family: source-code-pro, Menlo, Monaco, Consolas, "Courier New",
    monospace;
}

/* The style below sets the cursor property of the element with the class .react-flow__pane to the default cursor.
The cursor: default; property value restores the browser's default cursor style for the targeted element. By applying this style, the element will no longer have a custom cursor appearance such as "grab" or any other custom cursor defined elsewhere in the application. Instead, it will revert to the default cursor style determined by the browser, typically an arrow-shaped cursor. */
.react-flow__pane {
  cursor: default;
}<|MERGE_RESOLUTION|>--- conflicted
+++ resolved
@@ -4,7 +4,6 @@
 
 @layer base {
   :root {
-<<<<<<< HEAD
 	  --background: 0 0% 100%; /* hsl(0 0% 100%) */
 	  --foreground: 222.2 47.4% 11.2%; /* hsl(222 47% 11%) */
     
@@ -35,37 +34,6 @@
     
 	  --ring: 215 20.2% 65.1%; /* hsl(215 20% 65%) */
     
-=======
-    --background: 0 0% 100%; /* hsl(0 0% 100%) */
-    --foreground: 222.2 47.4% 11.2%; /* hsl(222 47% 11%) */
-
-    --muted: 210 40% 96.1%; /* hsl(210 40% 96%) */
-    --muted-foreground: 215.4 16.3% 46.9%; /* hsl(215 16% 46%) */
-
-    --popover: 0 0% 100%; /* hsl(0 0% 100%) */
-    --popover-foreground: 222.2 47.4% 11.2%; /* hsl(222 47% 11%) */
-
-    --card: 0 0% 100%; /* hsl(0 0% 100%) */
-    --card-foreground: 222.2 47.4% 11.2%; /* hsl(222 47% 11%) */
-
-    --border: 214.3 31.8% 91.4%; /* hsl(214 32% 91%) */
-    --input: 214.3 31.8% 91.4%; /* hsl(214 32% 91%) */
-
-    --primary: 222.2 47.4% 11.2%; /* hsl(222 47% 11%) */
-    --primary-foreground: 210 40% 98%; /* hsl(210 40% 98%) */
-
-    --secondary: 210 40% 96.1%; /* hsl(210 40% 96%) */
-    --secondary-foreground: 222.2 47.4% 11.2%; /* hsl(222 47% 11%) */
-
-    --accent: 210 40% 96.1%; /* hsl(210 40% 96%) */
-    --accent-foreground: 222.2 47.4% 11.2%; /* hsl(222 47% 11%) */
-
-    --destructive: 0 100% 50%; /* hsl(0 100% 50%) */
-    --destructive-foreground: 210 40% 98%; /* hsl(210 40% 98%) */
-
-    --ring: 215 20.2% 65.1%; /* hsl(215 20% 65%) */
-
->>>>>>> 52329b36
     --radius: 0.5rem;
     
     
