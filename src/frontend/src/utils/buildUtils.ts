--- conflicted
+++ resolved
@@ -38,11 +38,8 @@
   edges?: Edge[];
   logBuilds?: boolean;
   session?: string;
-<<<<<<< HEAD
   playgroundPage?: boolean;
-=======
   stream?: boolean;
->>>>>>> a4355caa
 };
 
 function getInactiveVertexData(vertexId: string): VertexBuildTypeAPI {
@@ -223,20 +220,15 @@
   edges,
   logBuilds,
   session,
-<<<<<<< HEAD
   playgroundPage,
-}: BuildVerticesParams) {
-  const inputs = {};
-
-  let url = `${BASE_URL_API}${playgroundPage ? "build_public_tmp" : "build"}/${flowId}/flow?`;
-=======
   stream = true,
 }: BuildVerticesParams) {
   const inputs = {};
-  let buildUrl = `${BASE_URL_API}build/${flowId}/flow`;
+
+  let buildUrl = `${BASE_URL_API}${playgroundPage ? "build_public_tmp" : "build"}/${flowId}/flow?`;
+
   const queryParams = new URLSearchParams();
 
->>>>>>> a4355caa
   if (startNodeId) {
     queryParams.append("start_component_id", startNodeId);
   }
