import {
<<<<<<< HEAD
=======
  FocusEventHandler,
>>>>>>> 2b577934
  ForwardRefExoticComponent,
  ReactElement,
  ReactFragment,
  ReactNode,
} from "react";
<<<<<<< HEAD
import { NodeDataType } from "../flow/index";
=======
import { FlowType, NodeDataType } from "../flow/index";
>>>>>>> 2b577934
export type InputComponentType = {
  value: string;
  disabled?: boolean;
  onChange: (value: string) => void;
  password: boolean;
<<<<<<< HEAD
  disableCopyPaste?: boolean;
=======
  onFocus?: FocusEventHandler<HTMLInputElement>;
  onBlur?: FocusEventHandler<HTMLInputElement>;
  autoFocus?: boolean;
>>>>>>> 2b577934
};
export type ToggleComponentType = {
  enabled: boolean;
  setEnabled: (state: boolean) => void;
  disabled: boolean;
};
export type DropDownComponentType = {
  value: string;
  options: string[];
  onSelect: (value: string) => void;
};
export type ParameterComponentType = {
  data: NodeDataType;
  title: string;
  id: string;
  color: string;
  left: boolean;
  type: string;
  required?: boolean;
<<<<<<< HEAD
  name?: string;
  tooltipTitle: string;
=======
  handleDisabled?: boolean;
  name?: string;
  tooltipTitle: string;
};
export type InputParameterComponentType = {
  data: NodeDataType;
  title: string;
  id: string;
  color: string;
  left: boolean;
  type: string;
  required?: boolean;
  handleDisabled?: boolean;
  name?: string;
  tooltipTitle: string;
};
export type HandleComponentType = {
  data?: NodeDataType;
  title: string;
  id: string;
  color: string;
  left: boolean;
  type: string;
  required?: boolean;
  handleDisabled?: boolean;
  name?: string;
  tooltipTitle: string;
  position: number;
  fill?: boolean;
>>>>>>> 2b577934
};
export type InputListComponentType = {
  value: string[];
  onChange: (value: string[]) => void;
  disabled: boolean;
};

export type TextAreaComponentType = {
  disabled: boolean;
  onChange: (value: string[] | string) => void;
  value: string;
};

export type FileComponentType = {
  disabled: boolean;
  onChange: (value: string[] | string) => void;
  value: string;
  suffixes: Array<string>;
  fileTypes: Array<string>;
  onFileChange: (value: string) => void;
};

export type DisclosureComponentType = {
  children: ReactNode;
  button: {
    title: string;
    Icon: ForwardRefExoticComponent<React.SVGProps<SVGSVGElement>>;
    buttons?: {
      Icon: ReactElement;
      title: string;
      onClick: (event?: React.MouseEvent) => void;
    }[];
  };
};
export type FloatComponentType = {
  value: string;
  disabled?: boolean;
<<<<<<< HEAD
  disableCopyPaste?: boolean;
=======
>>>>>>> 2b577934
  onChange: (value: string) => void;
};

export type TooltipComponentType = {
  children: ReactElement;
  title: string | ReactElement;
  placement?:
    | "bottom-end"
    | "bottom-start"
    | "bottom"
    | "left-end"
    | "left-start"
    | "left"
    | "right-end"
    | "right-start"
    | "right"
    | "top-end"
    | "top-start"
    | "top";
};

export type FlowHandleType = {
  data: FlowType;
  title: string;
  id: string;
  color: string;
  left: boolean;
  required?: boolean;
  tooltipTitle: string;
};<|MERGE_RESOLUTION|>--- conflicted
+++ resolved
@@ -1,30 +1,17 @@
 import {
-<<<<<<< HEAD
-=======
   FocusEventHandler,
->>>>>>> 2b577934
   ForwardRefExoticComponent,
   ReactElement,
   ReactFragment,
   ReactNode,
 } from "react";
-<<<<<<< HEAD
-import { NodeDataType } from "../flow/index";
-=======
 import { FlowType, NodeDataType } from "../flow/index";
->>>>>>> 2b577934
 export type InputComponentType = {
   value: string;
   disabled?: boolean;
   onChange: (value: string) => void;
   password: boolean;
-<<<<<<< HEAD
   disableCopyPaste?: boolean;
-=======
-  onFocus?: FocusEventHandler<HTMLInputElement>;
-  onBlur?: FocusEventHandler<HTMLInputElement>;
-  autoFocus?: boolean;
->>>>>>> 2b577934
 };
 export type ToggleComponentType = {
   enabled: boolean;
@@ -44,10 +31,6 @@
   left: boolean;
   type: string;
   required?: boolean;
-<<<<<<< HEAD
-  name?: string;
-  tooltipTitle: string;
-=======
   handleDisabled?: boolean;
   name?: string;
   tooltipTitle: string;
@@ -77,7 +60,6 @@
   tooltipTitle: string;
   position: number;
   fill?: boolean;
->>>>>>> 2b577934
 };
 export type InputListComponentType = {
   value: string[];
@@ -115,10 +97,7 @@
 export type FloatComponentType = {
   value: string;
   disabled?: boolean;
-<<<<<<< HEAD
   disableCopyPaste?: boolean;
-=======
->>>>>>> 2b577934
   onChange: (value: string) => void;
 };
 
