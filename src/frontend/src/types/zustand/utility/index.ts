--- conflicted
+++ resolved
@@ -21,11 +21,8 @@
   setChatValueStore: (value: string) => void;
   dismissAll: boolean;
   setDismissAll: (dismissAll: boolean) => void;
-<<<<<<< HEAD
   currentSessionId: string;
   setCurrentSessionId: (sessionId: string) => void;
-=======
   setClientId: (clientId: string) => void;
   clientId: string;
->>>>>>> 093cc42f
 };