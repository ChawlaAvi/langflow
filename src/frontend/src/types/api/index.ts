--- conflicted
+++ resolved
@@ -1,9 +1,5 @@
-<<<<<<< HEAD
 import { Node, Edge, Viewport } from "reactflow";
 import { FlowType } from "../flow";
-=======
-import { Edge, Node, Viewport } from "reactflow";
->>>>>>> 5d3a7f06
 //kind and class are just representative names to represent the actual structure of the object received by the API
 
 export type APIObjectType = { kind: APIKindType; [key: string]: APIKindType };
@@ -15,17 +11,14 @@
   base_classes: Array<string>;
   description: string;
   template: APITemplateType;
-<<<<<<< HEAD
   flow?: FlowType;
-  [key: string]: Array<string> | string | APITemplateType | FlowType;
-=======
   display_name: string;
   input_types?: Array<string>;
   output_types?: Array<string>;
   documentation: string;
-  [key: string]: Array<string> | string | APITemplateType;
->>>>>>> 5d3a7f06
+  [key: string]: Array<string> | string | APITemplateType | FlowType;
 };
+
 
 export type TemplateVariableType = {
   root: boolean;
@@ -36,11 +29,8 @@
   show: boolean;
   multiline?: boolean;
   value?: any;
-<<<<<<< HEAD
   proxy?: { id: string; field: string };
-=======
   input_types?: Array<string>;
->>>>>>> 5d3a7f06
   [key: string]: any;
 };
 export type sendAllProps = {
