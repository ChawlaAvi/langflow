--- conflicted
+++ resolved
@@ -1092,24 +1092,6 @@
   }
   const rows = await api.get(`${BASE_URL_API}monitor/messages`, config);
   const columns = extractColumnsFromRows(rows.data, mode, excludedFields);
-<<<<<<< HEAD
-  return { rows: rows.data, columns };
-}
-
-export async function getSessions(id?: string): Promise<Array<string>> {
-  const config = {};
-  if (id) {
-    config["params"] = { flow_id: id };
-  }
-  const rows = await api.get(`${BASE_URL_API}monitor/messages`, config);
-  const sessions = new Set<string>();
-  rows.data.forEach((row) => {
-    sessions.add(row.session_id);
-  });
-  return Array.from(sessions);
-}
-
-=======
   const sessions = new Set<string>();
   rows.data.forEach((row) => {
     sessions.add(row.session_id);
@@ -1117,7 +1099,6 @@
   return { rows: rows.data, columns };
 }
 
->>>>>>> e6fefa68
 export async function deleteMessagesFn(ids: number[]) {
   try {
     return await api.delete(`${BASE_URL_API}monitor/messages`, {
