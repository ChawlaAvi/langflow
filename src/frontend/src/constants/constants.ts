// src/constants/constants.ts

import custom from "../customization/config-constants";
import { languageMap } from "../types/components";

/**
 * invalid characters for flow name
 * @constant
 */
export const INVALID_CHARACTERS = [
  " ",
  ",",
  ".",
  ":",
  ";",
  "!",
  "?",
  "/",
  "\\",
  "(",
  ")",
  "[",
  "]",
  "\n",
];

/**
 * regex to highlight the variables in the text
 * @constant regexHighlight
 * @type {RegExp}
 * @default
 * @example
 * {{variable}} or {variable}
 * @returns {RegExp}
 * @description
 * This regex is used to highlight the variables in the text.
 * It matches the variables in the text that are between {{}} or {}.
 */

export const regexHighlight = /\{\{(.*?)\}\}|\{([^{}]+)\}/g;
export const specialCharsRegex = /[!@#$%^&*()\-_=+[\]{}|;:'",.<>/?\\`´]/;

export const programmingLanguages: languageMap = {
  javascript: ".js",
  python: ".py",
  java: ".java",
  c: ".c",
  cpp: ".cpp",
  "c++": ".cpp",
  "c#": ".cs",
  ruby: ".rb",
  php: ".php",
  swift: ".swift",
  "objective-c": ".m",
  kotlin: ".kt",
  typescript: ".ts",
  go: ".go",
  perl: ".pl",
  rust: ".rs",
  scala: ".scala",
  haskell: ".hs",
  lua: ".lua",
  shell: ".sh",
  sql: ".sql",
  html: ".html",
  css: ".css",
  // add more file extensions here, make sure the key is same as language prop in CodeBlock.tsx component
};
/**
 * Number maximum of components to scroll on tooltips
 * @constant
 */
export const MAX_LENGTH_TO_SCROLL_TOOLTIP = 200;

export const MESSAGES_TABLE_ORDER = [
  "timestamp",
  "message",
  "text",
  "sender",
  "sender_name",
  "session_id",
  "files",
];

/**
 * Number maximum of components to scroll on tooltips
 * @constant
 */
export const MAX_WORDS_HIGHLIGHT = 79;

/**
 * Limit of items before show scroll on fields modal
 * @constant
 */
export const limitScrollFieldsModal = 10;

/**
 * The base text for subtitle of Export Dialog (Toolbar)
 * @constant
 */
export const EXPORT_DIALOG_SUBTITLE = "Export flow as JSON file.";
/**
 * The base text for subtitle of Flow Settings (Menubar)
 * @constant
 */
export const SETTINGS_DIALOG_SUBTITLE =
  "Customize your flow details and settings.";

/**
 * The base text for subtitle of Flow Logs (Menubar)
 * @constant
 */
export const LOGS_DIALOG_SUBTITLE =
  "Explore detailed logs of events and transactions between components.";

/**
 * The base text for subtitle of Code Dialog (Toolbar)
 * @constant
 */
export const CODE_DIALOG_SUBTITLE =
  "Export your flow to integrate it using this code.";

/**
 * The base text for subtitle of Chat Form
 * @constant
 */
export const CHAT_FORM_DIALOG_SUBTITLE =
  "Interact with your AI. Monitor inputs, outputs and memories.";

/**
 * The base text for subtitle of Edit Node Dialog
 * @constant
 */
export const EDIT_DIALOG_SUBTITLE =
  "Adjust component's settings and define parameter visibility. Remember to save your changes.";

/**
 * The base text for subtitle of Code Dialog
 * @constant
 */
export const CODE_PROMPT_DIALOG_SUBTITLE =
  "Edit your Python code snippet. Refer to the Langflow documentation for more information on how to write your own component.";

export const CODE_DICT_DIALOG_SUBTITLE =
  "Customize your dictionary, adding or editing key-value pairs as needed. Supports adding new objects {} or arrays [].";

/**
 * The base text for subtitle of Prompt Dialog
 * @constant
 */
export const PROMPT_DIALOG_SUBTITLE =
  "Create your prompt. Prompts can help guide the behavior of a Language Model. Use curly brackets {} to introduce variables.";

export const CHAT_CANNOT_OPEN_TITLE = "Chat Cannot Open";

export const CHAT_CANNOT_OPEN_DESCRIPTION = "This is not a chat flow.";

export const FLOW_NOT_BUILT_TITLE = "Flow not built";

export const FLOW_NOT_BUILT_DESCRIPTION =
  "Please build the flow before chatting.";

/**
 * The base text for subtitle of Text Dialog
 * @constant
 */
export const TEXT_DIALOG_SUBTITLE = "Edit text content.";

/**
 * The base text for subtitle of Import Dialog
 * @constant
 */
export const IMPORT_DIALOG_SUBTITLE =
  "Import flows from a JSON file or choose from pre-existing examples.";

/**
 * The text that shows when a tooltip is empty
 * @constant
 */
export const TOOLTIP_EMPTY = "No compatible components found.";

export const CSVViewErrorTitle = "CSV output";

export const CSVNoDataError = "No data available";

export const PDFViewConstant = "Expand the ouptut to see the PDF";

export const CSVError = "Error loading CSV";

export const PDFLoadErrorTitle = "Error loading PDF";

export const PDFCheckFlow = "Please check your flow and try again";

export const PDFErrorTitle = "PDF Output";

export const PDFLoadError = "Run the flow to see the pdf";

export const IMGViewConstant = "Expand the view to see the image";

export const IMGViewErrorMSG =
  "Run the flow or inform a valid url to see your image";

export const IMGViewErrorTitle = "Image output";

/**
 * The base text for subtitle of code dialog
 * @constant
 */
export const EXPORT_CODE_DIALOG =
  "Generate the code to integrate your flow into an external application.";

/**
 * The base text for subtitle of code dialog
 * @constant
 */
export const COLUMN_DIV_STYLE =
  " w-full h-full flex overflow-auto flex-col bg-muted px-16 ";

export const NAV_DISPLAY_STYLE =
  " w-full flex justify-between py-12 pb-2 px-6 ";

/**
 * The base text for subtitle of code dialog
 * @constant
 */
export const DESCRIPTIONS: string[] = [
  "Chain the Words, Master Language!",
  "Language Architect at Work!",
  "Empowering Language Engineering.",
  "Craft Language Connections Here.",
  "Create, Connect, Converse.",
  "Smart Chains, Smarter Conversations.",
  "Bridging Prompts for Brilliance.",
  "Language Models, Unleashed.",
  "Your Hub for Text Generation.",
  "Promptly Ingenious!",
  "Building Linguistic Labyrinths.",
  "Langflow: Create, Chain, Communicate.",
  "Connect the Dots, Craft Language.",
  "Interactive Language Weaving.",
  "Generate, Innovate, Communicate.",
  "Conversation Catalyst Engine.",
  "Language Chainlink Master.",
  "Design Dialogues with Langflow.",
  "Nurture NLP Nodes Here.",
  "Conversational Cartography Unlocked.",
  "Design, Develop, Dialogize.",
];
export const BUTTON_DIV_STYLE =
  " flex gap-2 focus:ring-1 focus:ring-offset-1 focus:ring-ring focus:outline-none ";

/**
 * The base text for subtitle of code dialog
 * @constant
 */
export const ADJECTIVES: string[] = [
  "admiring",
  "adoring",
  "agitated",
  "amazing",
  "angry",
  "awesome",
  "backstabbing",
  "berserk",
  "big",
  "boring",
  "clever",
  "cocky",
  "compassionate",
  "condescending",
  "cranky",
  "desperate",
  "determined",
  "distracted",
  "dreamy",
  "drunk",
  "ecstatic",
  "elated",
  "elegant",
  "evil",
  "fervent",
  "focused",
  "furious",
  "gigantic",
  "gloomy",
  "goofy",
  "grave",
  "happy",
  "high",
  "hopeful",
  "hungry",
  "insane",
  "jolly",
  "jovial",
  "kickass",
  "lonely",
  "loving",
  "mad",
  "modest",
  "naughty",
  "nauseous",
  "nostalgic",
  "pedantic",
  "pensive",
  "prickly",
  "reverent",
  "romantic",
  "sad",
  "serene",
  "sharp",
  "sick",
  "silly",
  "sleepy",
  "small",
  "stoic",
  "stupefied",
  "suspicious",
  "tender",
  "thirsty",
  "tiny",
  "trusting",
  "bubbly",
  "charming",
  "cheerful",
  "comical",
  "dazzling",
  "delighted",
  "dynamic",
  "effervescent",
  "enthusiastic",
  "exuberant",
  "fluffy",
  "friendly",
  "funky",
  "giddy",
  "giggly",
  "gleeful",
  "goofy",
  "graceful",
  "grinning",
  "hilarious",
  "inquisitive",
  "joyous",
  "jubilant",
  "lively",
  "mirthful",
  "mischievous",
  "optimistic",
  "peppy",
  "perky",
  "playful",
  "quirky",
  "radiant",
  "sassy",
  "silly",
  "spirited",
  "sprightly",
  "twinkly",
  "upbeat",
  "vibrant",
  "witty",
  "zany",
  "zealous",
];
/**
 * Nouns for the name of the flow
 * @constant
 *
 */
export const NOUNS: string[] = [
  "albattani",
  "allen",
  "almeida",
  "archimedes",
  "ardinghelli",
  "aryabhata",
  "austin",
  "babbage",
  "banach",
  "bardeen",
  "bartik",
  "bassi",
  "bell",
  "bhabha",
  "bhaskara",
  "blackwell",
  "bohr",
  "booth",
  "borg",
  "bose",
  "boyd",
  "brahmagupta",
  "brattain",
  "brown",
  "carson",
  "chandrasekhar",
  "colden",
  "cori",
  "cray",
  "curie",
  "darwin",
  "davinci",
  "dijkstra",
  "dubinsky",
  "easley",
  "einstein",
  "elion",
  "engelbart",
  "euclid",
  "euler",
  "fermat",
  "fermi",
  "feynman",
  "franklin",
  "galileo",
  "gates",
  "goldberg",
  "goldstine",
  "goldwasser",
  "golick",
  "goodall",
  "hamilton",
  "hawking",
  "heisenberg",
  "heyrovsky",
  "hodgkin",
  "hoover",
  "hopper",
  "hugle",
  "hypatia",
  "jang",
  "jennings",
  "jepsen",
  "joliot",
  "jones",
  "kalam",
  "kare",
  "keller",
  "khorana",
  "kilby",
  "kirch",
  "knuth",
  "kowalevski",
  "lalande",
  "lamarr",
  "leakey",
  "leavitt",
  "lichterman",
  "liskov",
  "lovelace",
  "lumiere",
  "mahavira",
  "mayer",
  "mccarthy",
  "mcclintock",
  "mclean",
  "mcnulty",
  "meitner",
  "meninsky",
  "mestorf",
  "minsky",
  "mirzakhani",
  "morse",
  "murdock",
  "newton",
  "nobel",
  "noether",
  "northcutt",
  "noyce",
  "panini",
  "pare",
  "pasteur",
  "payne",
  "perlman",
  "pike",
  "poincare",
  "poitras",
  "ptolemy",
  "raman",
  "ramanujan",
  "ride",
  "ritchie",
  "roentgen",
  "rosalind",
  "saha",
  "sammet",
  "shaw",
  "shirley",
  "shockley",
  "sinoussi",
  "snyder",
  "spence",
  "stallman",
  "stonebraker",
  "swanson",
  "swartz",
  "swirles",
  "tesla",
  "thompson",
  "torvalds",
  "turing",
  "varahamihira",
  "visvesvaraya",
  "volhard",
  "wescoff",
  "williams",
  "wilson",
  "wing",
  "wozniak",
  "wright",
  "yalow",
  "yonath",
  "coulomb",
  "degrasse",
  "dewey",
  "edison",
  "eratosthenes",
  "faraday",
  "galton",
  "gauss",
  "herschel",
  "hubble",
  "joule",
  "kaku",
  "kepler",
  "khayyam",
  "lavoisier",
  "maxwell",
  "mendel",
  "mendeleev",
  "ohm",
  "pascal",
  "planck",
  "riemann",
  "schrodinger",
  "sagan",
  "tesla",
  "tyson",
  "volta",
  "watt",
  "weber",
  "wien",
  "zoBell",
  "zuse",
];

/**
 * Header text for user projects
 * @constant
 *
 */
export const USER_PROJECTS_HEADER = "My Collection";

export const DEFAULT_FOLDER = "My Projects";

/**
 * Header text for admin page
 * @constant
 *
 */
export const ADMIN_HEADER_TITLE = "Admin Page";

/**
 * Header description for admin page
 * @constant
 *
 */
export const ADMIN_HEADER_DESCRIPTION =
  "Navigate through this section to efficiently oversee all application users. From here, you can seamlessly manage user accounts.";

export const BASE_URL_API = custom.BASE_URL_API || "/api/v1/";

/**
 * URLs excluded from error retries.
 * @constant
 *
 */
export const URL_EXCLUDED_FROM_ERROR_RETRIES = [
  `${BASE_URL_API}validate/code`,
  `${BASE_URL_API}custom_component`,
  `${BASE_URL_API}validate/prompt`,
  `${BASE_URL_API}/login`,
  `${BASE_URL_API}api_key/store`,
];

export const skipNodeUpdate = [
  "CustomComponent",
  "PromptTemplate",
  "ChatMessagePromptTemplate",
  "SystemMessagePromptTemplate",
  "HumanMessagePromptTemplate",
];

export const CONTROL_INPUT_STATE = {
  password: "",
  cnfPassword: "",
  username: "",
};

export const CONTROL_PATCH_USER_STATE = {
  password: "",
  cnfPassword: "",
  profilePicture: "",
  apikey: "",
};

export const CONTROL_LOGIN_STATE = {
  username: "",
  password: "",
};

export const CONTROL_NEW_USER = {
  username: "",
  password: "",
  is_active: false,
  is_superuser: false,
};

export const tabsCode = [];

export const FETCH_ERROR_MESSAGE = "Couldn't establish a connection.";
export const FETCH_ERROR_DESCRIPION =
  "Check if everything is working properly and try again.";

export const TIMEOUT_ERROR_MESSAGE =
  "Please wait a few moments while the server processes your request.";
export const TIMEOUT_ERROR_DESCRIPION = "Server is busy.";

export const SIGN_UP_SUCCESS = "Account created! Await admin activation. ";

export const API_PAGE_PARAGRAPH =
  "Your secret Langflow API keys are listed below. Do not share your API key with others, or expose it in the browser or other client-side code.";

export const API_PAGE_USER_KEYS =
  "This user does not have any keys assigned at the moment.";

export const LAST_USED_SPAN_1 = "The last time this key was used.";

export const LAST_USED_SPAN_2 =
  "Accurate to within the hour from the most recent usage.";

export const LANGFLOW_SUPPORTED_TYPES = new Set([
  "str",
  "bool",
  "float",
  "code",
  "prompt",
  "file",
  "int",
  "dict",
  "NestedDict",
  "table",
  "link",
  "slider",
]);

export const FLEX_VIEW_TYPES = ["bool"];

export const priorityFields = new Set(["code", "template"]);

export const INPUT_TYPES = new Set([
  "ChatInput",
  // "TextInput",
  // "KeyPairInput",
  // "JsonInput",
  // "StringListInput",
]);
export const OUTPUT_TYPES = new Set([
  "ChatOutput",
  // "TextOutput",
  // "PDFOutput",
  // "ImageOutput",
  // "CSVOutput",
  // "JsonOutput",
  // "KeyPairOutput",
  // "StringListOutput",
  // "DataOutput",
  // "TableOutput",
]);

export const CHAT_FIRST_INITIAL_TEXT =
  "Start a conversation and click the agent's memories";

export const TOOLTIP_OUTDATED_NODE =
  "Your component is outdated. Click to update (data may be lost)";

export const CHAT_SECOND_INITIAL_TEXT = "to inspect previous messages.";

export const TOOLTIP_OPEN_HIDDEN_OUTPUTS = "Expand hidden outputs";
export const TOOLTIP_HIDDEN_OUTPUTS = "Collapse hidden outputs";

export const ZERO_NOTIFICATIONS = "No new notifications";

export const SUCCESS_BUILD = "Built sucessfully ✨";

export const ALERT_SAVE_WITH_API =
  "Caution: Unchecking this box only removes API keys from fields specifically designated for API keys.";

export const SAVE_WITH_API_CHECKBOX = "Save with my API keys";
export const EDIT_TEXT_MODAL_TITLE = "Edit Text";
export const EDIT_TEXT_PLACEHOLDER = "Type message here.";
export const INPUT_HANDLER_HOVER = "Avaliable input components:";
export const OUTPUT_HANDLER_HOVER = "Avaliable output components:";
export const TEXT_INPUT_MODAL_TITLE = "Inputs";
export const OUTPUTS_MODAL_TITLE = "Outputs";
export const LANGFLOW_CHAT_TITLE = "Langflow Chat";
export const CHAT_INPUT_PLACEHOLDER =
  "No chat input variables found. Click to run your flow.";
export const CHAT_INPUT_PLACEHOLDER_SEND = "Send a message...";
export const EDIT_CODE_TITLE = "Edit Code";
export const MY_COLLECTION_DESC =
  "Manage your projects. Download and upload entire collections.";
export const STORE_DESC = "Explore community-shared flows and components.";
export const STORE_TITLE = "Langflow Store";
export const NO_API_KEY = "You don't have an API key.";
export const INSERT_API_KEY = "Insert your Langflow API key.";
export const INVALID_API_KEY = "Your API key is not valid. ";
export const CREATE_API_KEY = `Don't have an API key? Sign up at`;
export const STATUS_BUILD = "Build to validate status.";
export const STATUS_INACTIVE = "Execution blocked";
export const STATUS_BUILDING = "Building...";
export const SAVED_HOVER = "Last saved: ";
export const RUN_TIMESTAMP_PREFIX = "Last Run: ";
export const STARTER_FOLDER_NAME = "Starter Projects";
export const PRIORITY_SIDEBAR_ORDER = [
  "saved_components",
  "inputs",
  "outputs",
  "prompts",
  "data",
  "prompt",
  "models",
  "helpers",
  "vectorstores",
  "embeddings",
];

export const BUNDLES_SIDEBAR_FOLDER_NAMES = [
  "notion",
  "Notion",
  "AssemblyAI",
  "assemblyai",
  "LangWatch",
  "langwatch",
  "Youtube",
  "youtube",
];

export const AUTHORIZED_DUPLICATE_REQUESTS = [
  "/health",
  "/flows",
  "/logout",
  "/refresh",
  "/login",
  "/auto_login",
];

export const BROKEN_EDGES_WARNING =
  "Some connections were removed because they were invalid:";

export const SAVE_DEBOUNCE_TIME = 300;

export const IS_MAC = navigator.userAgent.toUpperCase().includes("MAC");

export const defaultShortcuts = [
  {
    display_name: "Controls",
    name: "Advanced Settings",
    shortcut: "mod+shift+a",
  },
  {
    display_name: "Search Components on Sidebar",
    name: "Search Components Sidebar",
    shortcut: "/",
  },
  {
    display_name: "Minimize",
    name: "Minimize",
    shortcut: "mod+.",
  },
  {
    display_name: "Code",
    name: "Code",
    shortcut: "space",
  },
  {
    display_name: "Copy",
    name: "Copy",
    shortcut: "mod+c",
  },
  {
    display_name: "Duplicate",
    name: "Duplicate",
    shortcut: "mod+d",
  },
  {
    display_name: "Component Share",
    name: "Component Share",
    shortcut: "mod+shift+s",
  },
  {
    display_name: "Docs",
    name: "Docs",
    shortcut: "mod+shift+d",
  },
  {
    display_name: "Changes Save",
    name: "Changes Save",
    shortcut: "mod+s",
  },
  {
    display_name: "Save Component",
    name: "Save Component",
    shortcut: "mod+alt+s",
  },
  {
    display_name: "Delete",
    name: "Delete",
    shortcut: "backspace",
  },
  {
    display_name: "Open Playground",
    name: "Open Playground",
    shortcut: "mod+k",
  },
  {
    display_name: "Undo",
    name: "Undo",
    shortcut: "mod+z",
  },
  {
    display_name: "Redo",
    name: "Redo",
    shortcut: "mod+y",
  },
  {
    display_name: "Redo (alternative)",
    name: "Redo Alt",
    shortcut: "mod+shift+z",
  },
  {
    display_name: "Group",
    name: "Group",
    shortcut: "mod+g",
  },
  {
    display_name: "Cut",
    name: "Cut",
    shortcut: "mod+x",
  },
  {
    display_name: "Paste",
    name: "Paste",
    shortcut: "mod+v",
  },
  {
    display_name: "API",
    name: "API",
    shortcut: "r",
  },
  {
    display_name: "Download",
    name: "Download",
    shortcut: "mod+j",
  },
  {
    display_name: "Update",
    name: "Update",
    shortcut: "mod+u",
  },
  {
    display_name: "Freeze",
    name: "Freeze Path",
    shortcut: "mod+shift+f",
  },
  {
    display_name: "Flow Share",
    name: "Flow Share",
    shortcut: "mod+shift+b",
  },
  {
    display_name: "Play",
    name: "Play",
    shortcut: "p",
  },
  {
    display_name: "Output Inspection",
    name: "Output Inspection",
    shortcut: "o",
  },
  {
    display_name: "Tool Mode",
    name: "Tool Mode",
    shortcut: "mod+shift+m",
  },
  {
    display_name: "Toggle Sidebar",
    name: "Toggle Sidebar",
    shortcut: "mod+b",
  },
];

export const DEFAULT_TABLE_ALERT_MSG = `Oops! It seems there's no data to display right now. Please check back later.`;

export const DEFAULT_TABLE_ALERT_TITLE = "No Data Available";

export const NO_COLUMN_DEFINITION_ALERT_TITLE = "No Column Definitions";

export const NO_COLUMN_DEFINITION_ALERT_DESCRIPTION =
  "There are no column definitions available for this table.";

export const LOCATIONS_TO_RETURN = ["/flow/", "/settings/"];

export const MAX_BATCH_SIZE = 50;

export const MODAL_CLASSES =
  "nopan nodelete nodrag  noflow fixed inset-0 bottom-0 left-0 right-0 top-0 z-50 overflow-auto bg-black/50 backdrop-blur-sm data-[state=open]:animate-in data-[state=closed]:animate-out data-[state=closed]:fade-out-0 data-[state=open]:fade-in-0";

export const ALLOWED_IMAGE_INPUT_EXTENSIONS = ["png", "jpg", "jpeg"];

export const componentsToIgnoreUpdate = ["CustomComponent"];

export const FS_ERROR_TEXT =
  "Please ensure your file has one of the following extensions:";
export const SN_ERROR_TEXT = ALLOWED_IMAGE_INPUT_EXTENSIONS.join(", ");

export const ERROR_UPDATING_COMPONENT =
  "An unexpected error occurred while updating the Component. Please try again.";
export const TITLE_ERROR_UPDATING_COMPONENT =
  "Error while updating the Component";

export const EMPTY_INPUT_SEND_MESSAGE = "No input message provided.";

export const EMPTY_OUTPUT_SEND_MESSAGE = "Message empty.";

export const TABS_ORDER = [
  "curl",
  "python api",
  "js api",
  "python code",
  "chat widget html",
];

export const LANGFLOW_ACCESS_TOKEN = "access_token_lf";
export const LANGFLOW_API_TOKEN = "apikey_tkn_lflw";
export const LANGFLOW_AUTO_LOGIN_OPTION = "auto_login_lf";
export const LANGFLOW_REFRESH_TOKEN = "refresh_token_lf";

export const LANGFLOW_ACCESS_TOKEN_EXPIRE_SECONDS = 60 * 60 - 60 * 60 * 0.1;
export const LANGFLOW_ACCESS_TOKEN_EXPIRE_SECONDS_ENV =
  Number(process.env?.ACCESS_TOKEN_EXPIRE_SECONDS ?? 60) -
  Number(process.env?.ACCESS_TOKEN_EXPIRE_SECONDS ?? 60) * 0.1;
export const TEXT_FIELD_TYPES: string[] = ["str", "SecretStr"];
export const NODE_WIDTH = 384;
export const NODE_HEIGHT = NODE_WIDTH * 3;

export const SHORTCUT_KEYS = ["cmd", "ctrl", "mod", "alt", "shift"];

export const SERVER_HEALTH_INTERVAL = 10000;
export const REFETCH_SERVER_HEALTH_INTERVAL = 20000;
export const DRAG_EVENTS_CUSTOM_TYPESS = {
  genericnode: "genericNode",
  notenode: "noteNode",
};

export const NOTE_NODE_MIN_WIDTH = 324;
export const NOTE_NODE_MIN_HEIGHT = 324;
export const NOTE_NODE_MAX_HEIGHT = 800;
export const NOTE_NODE_MAX_WIDTH = 600;

export const COLOR_OPTIONS = {
  amber: "hsl(var(--note-amber))",
  neutral: "hsl(var(--note-neutral))",
  rose: "hsl(var(--note-rose))",
  blue: "hsl(var(--note-blue))",
  lime: "hsl(var(--note-lime))",
  transparent: null,
};

export const maxSizeFilesInBytes = 10 * 1024 * 1024; // 10MB in bytes
export const MAX_TEXT_LENGTH = 99999;

export const SEARCH_TABS = ["All", "Flows", "Components"];
export const PAGINATION_SIZE = 12;
export const PAGINATION_PAGE = 1;

export const STORE_PAGINATION_SIZE = 12;
export const STORE_PAGINATION_PAGE = 1;

export const PAGINATION_ROWS_COUNT = [12, 24, 48, 96];
export const STORE_PAGINATION_ROWS_COUNT = [12, 24, 48, 96];

export const GRADIENT_CLASS =
  "linear-gradient(to right, hsl(var(--background) / 0.3), hsl(var(--background)))";

export const GRADIENT_CLASS_DISABLED =
  "linear-gradient(to right, hsl(var(--muted) / 0.3), hsl(var(--muted)))";

export const RECEIVING_INPUT_VALUE = "Receiving input";

export const ICON_STROKE_WIDTH = 1.5;

export const DEFAULT_PLACEHOLDER = "Type something...";

export const DEFAULT_TOOLSET_PLACEHOLDER = "Used as a tool";

<<<<<<< HEAD
export const SAVE_API_KEY_ALERT = "API key saved successfully";
=======
export const PLAYGROUND_BUTTON_NAME = "Playground";
>>>>>>> b8c10074
export const POLLING_MESSAGES = {
  ENDPOINT_NOT_AVAILABLE: "Endpoint not available",
  STREAMING_NOT_SUPPORTED: "Streaming not supported",
} as const;

export const POLLING_INTERVAL = 100;

export const IS_AUTO_LOGIN =
  !process?.env?.LANGFLOW_AUTO_LOGIN ||
  String(process?.env?.LANGFLOW_AUTO_LOGIN)?.toLowerCase() !== "false";

export const AUTO_LOGIN_RETRY_DELAY = 2000;
export const AUTO_LOGIN_MAX_RETRY_DELAY = 60000;<|MERGE_RESOLUTION|>--- conflicted
+++ resolved
@@ -1004,11 +1004,8 @@
 
 export const DEFAULT_TOOLSET_PLACEHOLDER = "Used as a tool";
 
-<<<<<<< HEAD
 export const SAVE_API_KEY_ALERT = "API key saved successfully";
-=======
 export const PLAYGROUND_BUTTON_NAME = "Playground";
->>>>>>> b8c10074
 export const POLLING_MESSAGES = {
   ENDPOINT_NOT_AVAILABLE: "Endpoint not available",
   STREAMING_NOT_SUPPORTED: "Streaming not supported",
